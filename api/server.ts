import express from 'express'
import cors from 'cors'
import cookieParser from 'cookie-parser'
import bcrypt from 'bcryptjs'
import jwt from 'jsonwebtoken'
import crypto from 'crypto'
import { PrismaClient } from '@prisma/client'
import multer from 'multer'
import { utils, read } from 'xlsx'

const app = express()
const prisma = new PrismaClient({ log: ['warn', 'error'] })
const PORT = Number(process.env.PORT) || 3001
// In dev, fall back to an insecure default to avoid crashing; require real secret in production
const JWT_SECRET: string = process.env.JWT_SECRET || (process.env.NODE_ENV === 'production' ? '' : 'dev-insecure-secret')

// Test invite configuration
const APP_BASE_URL = (process.env.APP_BASE_URL || process.env.PUBLIC_APP_URL || '').replace(/\/$/, '')
const LINK_SIGNING_SECRET = process.env.LINK_SIGNING_SECRET || process.env.WHATSAPP_LINK_SECRET || ''
const WHATSAPP_ACCESS_TOKEN = process.env.WHATSAPP_ACCESS_TOKEN || ''
const WHATSAPP_PHONE_NUMBER_ID = process.env.WHATSAPP_PHONE_NUMBER_ID || ''
const COMIFY_API_KEY = process.env.COMIFY_API_KEY || ''
const COMIFY_BASE_URL = process.env.COMIFY_BASE_URL || 'https://commify.transify.tech/v1'
const COMIFY_TEMPLATE_NAME_LINK = process.env.COMIFY_TEMPLATE_NAME_LINK || ''

// Enforce secret only in production (dev uses fallback above)
if (!JWT_SECRET) {
  console.error('❌ CRITICAL: JWT_SECRET environment variable is not set! Set JWT_SECRET in the environment.')
  process.exit(1)
}

// Multer configuration for file uploads
const upload = multer({
  storage: multer.memoryStorage(),
  fileFilter: (req, file, cb) => {
    // Accept only Excel files
    if (file.mimetype.includes('spreadsheet') || file.originalname.endsWith('.xlsx') || file.originalname.endsWith('.xls')) {
      cb(null, true)
    } else {
      cb(new Error('Only Excel files are allowed!'))
    }
  },
  limits: {
    fileSize: 10 * 1024 * 1024 // 10MB limit
  }
})

// Middleware
app.use(cors({ credentials: true, origin: ['http://localhost:5173', 'http://localhost:5174', 'http://localhost:5175'] }))
app.use(express.json())
app.use(cookieParser())

// Helper functions
function generateOTP() {
  return Math.floor(100000 + Math.random() * 900000).toString()
}

// Ensure required Samsung SKUs exist (runs at startup)
async function ensureEssentialSKUs() {
  const requiredSKUs = [
    { Category: 'Luxury Flip', ModelName: 'Z Flip FE' }
  ]

  for (const sku of requiredSKUs) {
    try {
      const existing = await prisma.samsungSKU.findFirst({
        where: { Category: sku.Category, ModelName: sku.ModelName }
      })

      if (!existing) {
        const created = await prisma.samsungSKU.create({ data: sku })
        // Removed startup console log
      } else {
        // Removed startup console log
      }
    } catch (e) {
      console.error('❌ Failed ensuring Samsung SKU', sku, e)
    }
  }
}

// Comify WhatsApp API integration
async function sendOTPViaWhatsApp(phone: string, otp: string) {
  try {
    const comifyApiKey = process.env.COMIFY_API_KEY || '4hp75ThOEyWdJAWQ4cNmD4GpSBHrBh'
    const baseUrl = process.env.COMIFY_BASE_URL || 'https://commify.transify.tech/v1'
    const templateName = process.env.COMIFY_TEMPLATE_NAME || 'zopper_oem_sec_verify'
    
    // Format phone number - ensure it starts with 91
    const formattedPhone = phone.startsWith('91') ? phone : `91${phone}`
    
    console.log(`📱 Sending OTP ${otp} to WhatsApp number: ${formattedPhone}`)
    
    const response = await fetch(`${baseUrl}/comm`, {
      method: 'POST',
      headers: {
        'Authorization': `ApiKey ${comifyApiKey}`,
        'Content-Type': 'application/json'
      },
      body: JSON.stringify({
        name: templateName,
        payload: {
          phone: formattedPhone,
          otp: parseInt(otp)
        },
        type: 'whatsappTemplate'
      })
    })

    const result = await response.json()
    
    if (!response.ok) {
      console.error('❌ Comify API error:', result)
      throw new Error(`Comify API error: ${result.message || result.error || 'Unknown error'}`)
    }

    console.log(`✅ WhatsApp OTP sent successfully via Comify to ${formattedPhone}`)
    return { success: true, message: 'OTP sent successfully', data: result }
    
  } catch (error) {
    console.error('❌ Error sending WhatsApp OTP via Comify:', error)
    throw error
  }
}

// Authentication APIs

/**
 * POST /api/auth/send-otp
 * Send OTP to SEC's WhatsApp number
 */
app.post('/api/auth/send-otp', async (req, res) => {
  try {
    const { phone } = req.body

    if (!phone || !/^\d{10}$/.test(phone)) {
      return res.status(400).json({
        success: false,
        message: 'Valid 10-digit phone number is required'
      })
    }

    // Check for rate limiting - prevent multiple OTP requests within 1 minute
    const recentOTP = await prisma.oTPSession.findFirst({
      where: {
        phone,
        createdAt: {
          gt: new Date(Date.now() - 60 * 1000) // 1 minute ago
        }
      },
      orderBy: {
        createdAt: 'desc'
      }
    })

    if (recentOTP) {
      return res.status(429).json({
        success: false,
        message: 'Please wait 1 minute before requesting another OTP'
      })
    }

    // Delete all previous OTP records for this phone number
    await prisma.oTPSession.deleteMany({
      where: {
        phone
      }
    })

    console.log(`🗑️ Deleted all previous OTP records for ${phone}`)

    // Generate new OTP
    const otp = generateOTP()
    const expiresAt = new Date(Date.now() + 10 * 60 * 1000) // 10 minutes

    // Create new OTP session
    const otpSession = await prisma.oTPSession.create({
      data: {
        phone,
        otp,
        expiresAt,
      },
    })

    // Send OTP via WhatsApp
    await sendOTPViaWhatsApp(phone, otp)

    console.log(`✅ New OTP sent to ${phone}, Session ID: ${otpSession.id}`)
    res.json({
      success: true,
      message: 'OTP sent to your WhatsApp number',
    })
  } catch (error) {
    console.error('❌ Error sending OTP:', error)
    res.status(500).json({
      success: false,
      message: 'Failed to send OTP',
      error: error instanceof Error ? error.message : 'Unknown error'
    })
  }
})

/**
 * POST /api/auth/verify-otp
 * Verify OTP and login SEC user
 */
app.post('/api/auth/verify-otp', async (req, res) => {
  try {
    console.log('🔎 /verify-otp called', { query: req.query, bodyKeys: Object.keys(req.body || {}) })
    const { phone, otp } = req.body

    if (!phone || !otp) {
      return res.status(400).json({
        success: false,
        message: 'Phone number and OTP are required'
      })
    }

    // Find valid OTP session
    const otpSession = await prisma.oTPSession.findFirst({
      where: {
        phone,
        otp,
        isUsed: false,
        expiresAt: {
          gt: new Date()
        }
      }
    })

    if (!otpSession) {
      // Check if OTP exists but is expired or used for better error message
      const anyOTP = await prisma.oTPSession.findFirst({
        where: { phone, otp },
        orderBy: { createdAt: 'desc' }
      })
      
      if (anyOTP) {
        if (anyOTP.isUsed) {
          console.log(`❌ OTP already used for ${phone}: ${otp}`)
          return res.status(400).json({
            success: false,
            message: 'This OTP has already been used'
          })
        } else if (anyOTP.expiresAt < new Date()) {
          console.log(`❌ OTP expired for ${phone}: ${otp}, expired at ${anyOTP.expiresAt}`)
          return res.status(400).json({
            success: false,
            message: 'OTP has expired. Please request a new one.'
          })
        }
      }
      
      console.log(`❌ Invalid OTP for ${phone}: ${otp}`)
      return res.status(400).json({
        success: false,
        message: 'Invalid OTP. Please check and try again.'
      })
    }

    console.log(`✅ Valid OTP found for ${phone}, Session ID: ${otpSession.id}`)

    // Mark OTP as used
    await prisma.oTPSession.update({
      where: { id: otpSession.id },
      data: { isUsed: true }
    })

    // Find or create SEC user using upsert to avoid race conditions
    let secUser
    let newUserCreated = false
    try {
      console.log('🔎 Checking SEC user existence for', phone)
      // First try to find existing user
      secUser = await prisma.sECUser.findUnique({
        where: { phone },
        include: { store: true }
      })
      
      if (secUser) {
        // Update existing user
        secUser = await prisma.sECUser.update({
          where: { phone },
          data: { lastLoginAt: new Date() },
          include: { store: true }
        })
        console.log(`✅ Existing SEC user found and updated for phone: ${phone}`)
      } else {
        console.log('🔎 Creating new SEC user for', phone)
        // Create new user - don't set secId at all to avoid unique constraint issues
        secUser = await prisma.sECUser.create({
          data: {
            phone,
            lastLoginAt: new Date()
            // Do not include secId field at all - let it be undefined rather than null
          },
          include: { store: true }
        })
        newUserCreated = true
        console.log(`✅ New SEC user created for phone: ${phone}`)
      }
    } catch (dbError) {
      console.error(`❌ Failed to find/create SEC user for ${phone}:`, dbError)
      throw dbError
    }

    // Referral capture: only on first user creation and if valid referal_code present in query
    try {
      const referralCodeRaw = (req.query.referal_code || req.query.referral_code || req.query.referal || req.body?.referralCode) as string | undefined
      const referralCode = referralCodeRaw?.trim()
      console.log('🔎 Referral capture check', { newUserCreated, referralCode })
      if (newUserCreated && referralCode && /^\d{10}$/.test(referralCode) && referralCode !== phone) {
        // Check referrer exists as SEC user
        console.log('🔎 Looking up referrer', referralCode)
        const referrer = await prisma.sECUser.findUnique({ where: { phone: referralCode } })
        if (referrer) {
          // Ensure pair not already created
          console.log('🔎 Checking existing referral pair')
          const existingPair = await prisma.referral.findUnique({
            where: { referrerPhone_refereePhone: { referrerPhone: referralCode, refereePhone: phone } }
          })
          if (!existingPair) {
            await prisma.referral.create({
              data: { referrerPhone: referralCode, refereePhone: phone, status: 'joined' as any }
            })
            console.log(`🤝 Referral recorded: ${referralCode} -> ${phone}`)
          }
        } else {
          console.log(`ℹ️ Referral code ${referralCode} not linked to any SEC; skipping.`)
        }
      }
    } catch (refErr) {
      console.warn('⚠️ Referral capture failed (non-blocking):', refErr)
    }

    // Generate JWT token
    console.log(`🔐 Generating JWT for user ${secUser.id}, phone: ${phone}`)
    let token
    try {
      token = jwt.sign(
        {
          userId: secUser.id,
          role: 'sec',
          phone: secUser.phone
        },
        JWT_SECRET,
        { expiresIn: '7d' }
      )
      console.log(`✅ JWT token generated successfully for ${phone}`)
    } catch (jwtError) {
      console.error(`❌ JWT signing failed for ${phone}:`, jwtError)
      return res.status(500).json({
        success: false,
        message: 'Failed to generate authentication token'
      })
    }

    console.log(`✅ SEC with phone ${secUser.phone} logged in successfully`)
    res.json({
      success: true,
      message: 'Login successful',
      token,
      user: {
        secId: secUser.secId, // Can be null
        phone: secUser.phone,
        name: secUser.name,   // Can be null
        storeId: secUser.storeId,
        store: secUser.store
      }
    })
  } catch (error) {
    console.error('❌ Error verifying OTP:', error)
    res.status(500).json({
      success: false,
      message: 'Failed to verify OTP',
      error: error instanceof Error ? error.message : 'Unknown error'
    })
  }
})

/**
 * POST /api/auth/admin-login
 * Admin login with username and password
 */
app.post('/api/auth/admin-login', async (req, res) => {
  try {
    const { username, password } = req.body

    if (!username || !password) {
      return res.status(400).json({
        success: false,
        message: 'Username and password are required'
      })
    }

    // Find admin user
    const admin = await prisma.adminUser.findUnique({
      where: { username }
    })

    if (!admin || !admin.isActive) {
      return res.status(401).json({
        success: false,
        message: 'Invalid credentials'
      })
    }

    // Verify password
    const isValidPassword = await bcrypt.compare(password, admin.password)
    if (!isValidPassword) {
      return res.status(401).json({
        success: false,
        message: 'Invalid credentials'
      })
    }

    // Generate JWT token
    const token = jwt.sign(
      {
        userId: admin.id,
        role: 'admin',
        username: admin.username
      },
      JWT_SECRET,
      { expiresIn: '7d' }
    )

    console.log(`✅ Admin ${admin.username} logged in successfully`)
    res.json({
      success: true,
      message: 'Login successful',
      token,
      user: {
        adminId: admin.id,
        username: admin.username,
        name: admin.name,
        email: admin.email
      }
    })
  } catch (error) {
    console.error('❌ Error in admin login:', error)
    res.status(500).json({
      success: false,
      message: 'Failed to login',
      error: error instanceof Error ? error.message : 'Unknown error'
    })
  }
})

/**
 * POST /api/auth/logout
 * Logout user (optional endpoint for cleanup)
 */
app.post('/api/auth/logout', (req, res) => {
  res.json({
    success: true,
    message: 'Logged out successfully'
  })
})

/**
 * PUT /api/auth/update-profile
 * Update SEC user profile (secId and name)
 */
app.put('/api/auth/update-profile', async (req, res) => {
  try {
    const { secId, name } = req.body
    const authHeader = req.headers.authorization
    
    if (!authHeader || !authHeader.startsWith('Bearer ')) {
      return res.status(401).json({
        success: false,
        message: 'Authorization token required'
      })
    }

    const token = authHeader.split(' ')[1]
    let decoded
    try {
      decoded = jwt.verify(token, JWT_SECRET) as any
    } catch (error) {
      return res.status(401).json({
        success: false,
        message: 'Invalid or expired token'
      })
    }

    if (decoded.role !== 'sec') {
      return res.status(403).json({
        success: false,
        message: 'Only SEC users can update profile'
      })
    }

    if (!secId || !secId.trim()) {
      return res.status(400).json({
        success: false,
        message: 'SEC ID is required'
      })
    }

    // Check if SEC ID is already taken by another user (only if secId is provided)
    if (secId && secId.trim()) {
      const existingUser = await prisma.sECUser.findFirst({
        where: {
          secId: secId.trim(),
          id: { not: decoded.userId } // Exclude current user
        }
      })

      if (existingUser) {
        return res.status(400).json({
          success: false,
          message: 'This SEC ID is already taken by another user'
        })
      }
    }

    // Update user profile
    const updatedUser = await prisma.sECUser.update({
      where: { id: decoded.userId },
      data: {
        secId: secId.trim(),
        name: name?.trim() || null
      },
      include: { store: true }
    })

    console.log(`✅ SEC profile updated: ${updatedUser.secId}`)
    res.json({
      success: true,
      message: 'Profile updated successfully',
      user: {
        secId: updatedUser.secId,
        phone: updatedUser.phone,
        name: updatedUser.name,
        storeId: updatedUser.storeId,
        store: updatedUser.store
      }
    })
  } catch (error) {
    console.error('❌ Error updating profile:', error)
    res.status(500).json({
      success: false,
      message: 'Failed to update profile',
      error: error instanceof Error ? error.message : 'Unknown error'
    })
  }
})

// Helper function to calculate incentive with fixed rates
function calculateIncentive(planType: string): number {
  const incentiveRates = {
    'ADLD_1_Yr': 100,                // Fixed ₹100
    'Combo_2Yrs': 300,               // Fixed ₹300
    'Extended_Warranty_1_Yr': 0,     // No incentive
    'Screen_Protect_1_Yr': 0,        // No incentive
    'Test_Plan': 1                   // Test plan ₹1 incentive
  }
  
  return incentiveRates[planType as keyof typeof incentiveRates] || 0
}

// API Routes

/**
 * GET /api/sec/by-phone
 * Fetch SEC details (name, secId, store) by phone for test access
 */
app.get('/api/sec/by-phone', async (req, res) => {
  try {
    const phone = String(req.query.phone || '').trim()
    if (!phone) return res.status(400).json({ success: false, message: 'phone is required' })
    const clean = phone.startsWith('91') ? phone.slice(2) : phone
    if (!/^\d{10}$/.test(clean)) return res.status(400).json({ success: false, message: 'invalid phone' })

    const user = await prisma.sECUser.findUnique({ where: { phone: clean }, include: { store: true } })
    if (!user) return res.json({ success: true, data: { phone: clean, secId: null, name: null, store: null } })

    return res.json({
      success: true,
      data: {
        phone: user.phone,
        secId: user.secId,
        name: user.name,
        store: user.store ? { storeName: user.store.storeName, city: user.store.city } : null
      }
    })
  } catch (e) {
    return res.status(500).json({ success: false, message: 'failed', error: e instanceof Error ? e.message : 'error' })
  }
})

/**
 * POST /api/referrals/join
 * A SEC logs in with a referral code to join as referee.
 */
app.post('/api/referrals/join', async (req, res) => {
  try {
    const authHeader = req.headers.authorization
    if (!authHeader || !authHeader.startsWith('Bearer ')) {
      return res.status(401).json({ success: false, message: 'Authorization token required' })
    }
    const token = authHeader.split(' ')[1]
    let decoded: any
    try {
      decoded = jwt.verify(token, JWT_SECRET) as any
    } catch (e) {
      return res.status(401).json({ success: false, message: 'Invalid or expired token' })
    }
    if (decoded.role !== 'sec') {
      return res.status(403).json({ success: false, message: 'Only SEC users can join referrals' })
    }

    const { referralCode } = req.body as { referralCode?: string }
    const refereePhone = decoded.phone || decoded?.phone || decoded?.userPhone || decoded?.user?.phone || decoded?.sub || null
    const cleanRef = (referralCode || '').trim()

    if (!cleanRef || !/^\d{10}$/.test(cleanRef)) {
      return res.status(400).json({ success: false, message: 'Valid 10-digit referral code is required' })
    }
    if (!refereePhone || !/^\d{10}$/.test(refereePhone)) {
      return res.status(400).json({ success: false, message: 'Your account does not have a valid 10-digit phone' })
    }
    if (cleanRef === refereePhone) {
      return res.status(400).json({ success: false, message: 'You cannot refer yourself' })
    }

    // Prevent duplicates per pair
    const existing = await prisma.referral.findUnique({
      where: { referrerPhone_refereePhone: { referrerPhone: cleanRef, refereePhone } }
    })
    if (existing) return res.json({ success: true, data: existing })

            console.log('🔎 Creating referral record')
            const created = await prisma.referral.create({
      data: { referrerPhone: cleanRef, refereePhone, status: 'joined' as any }
    })

    return res.json({ success: true, data: created })
  } catch (error) {
    console.error('❌ Referral join failed:', error)
    return res.status(500).json({ success: false, message: 'Failed to join referral' })
  }
})

/**
 * GET /api/referrals/me
 * Fetch referrals where the SEC is a referrer or referee.
 */
app.get('/api/referrals/me', async (req, res) => {
  try {
    const authHeader = req.headers.authorization
    if (!authHeader || !authHeader.startsWith('Bearer ')) {
      return res.status(401).json({ success: false, message: 'Authorization token required' })
    }
    const token = authHeader.split(' ')[1]
    let decoded: any
    try {
      decoded = jwt.verify(token, JWT_SECRET) as any
    } catch (e) {
      return res.status(401).json({ success: false, message: 'Invalid or expired token' })
    }
    if (decoded.role !== 'sec') {
      return res.status(403).json({ success: false, message: 'Only SEC users can view referrals' })
    }

    const phone = decoded.phone || decoded?.phone || null
    if (!phone) return res.status(400).json({ success: false, message: 'Phone not available in token' })

    const [asReferrer, asReferee] = await Promise.all([
      prisma.referral.findMany({ where: { referrerPhone: phone }, orderBy: { createdAt: 'desc' } }),
      prisma.referral.findMany({ where: { refereePhone: phone }, orderBy: { createdAt: 'desc' } })
    ])

    // Map to include only their voucher side for safety on client
    const sanitize = (r: any, role: 'referrer' | 'referee') => ({
      id: r.id,
      referrerPhone: r.referrerPhone,
      refereePhone: r.refereePhone,
      status: r.status,
      createdAt: r.createdAt,
      updatedAt: r.updatedAt,
      voucher: role === 'referrer' ? r.referrerVoucher : r.refereeVoucher,
      role,
    })

    const data = [
      ...asReferrer.map(r => sanitize(r, 'referrer')),
      ...asReferee.map(r => sanitize(r, 'referee'))
    ]

    return res.json({ success: true, data, count: data.length })
  } catch (error) {
    console.error('❌ Fetch referrals failed:', error)
    return res.status(500).json({ success: false, message: 'Failed to fetch referrals' })
  }
})

/**
 * GET /api/stores
 * Fetch all stores from database
 */
app.get('/api/stores', async (req, res) => {
  try {
    console.log('📍 Fetching all stores...')
    const stores = await prisma.store.findMany({
      select: {
        id: true,
        storeName: true,
        city: true
      },
      orderBy: {
        storeName: 'asc'
      }
    })
    
    console.log(`✅ Found ${stores.length} stores`)
    res.json({
      success: true,
      data: stores,
      count: stores.length
    })
  } catch (error) {
    console.error('❌ Error fetching stores:', error)
    res.status(500).json({
      success: false,
      message: 'Failed to fetch stores',
      error: error instanceof Error ? error.message : 'Unknown error'
    })
  }
})

/**
 * GET /api/samsung-skus
 * Fetch all Samsung SKUs with their categories and model names
 */
app.get('/api/samsung-skus', async (req, res) => {
  try {
    console.log('📱 Fetching Samsung SKUs...')
    const samsungSKUs = await prisma.samsungSKU.findMany({
      select: {
        id: true,
        Category: true,
        ModelName: true
      },
      orderBy: [
        { Category: 'asc' },
        { ModelName: 'asc' }
      ]
    })
    
    console.log(`✅ Found ${samsungSKUs.length} Samsung SKUs`)
    res.json({
      success: true,
      data: samsungSKUs,
      count: samsungSKUs.length
    })
  } catch (error) {
    console.error('❌ Error fetching Samsung SKUs:', error)
    res.status(500).json({
      success: false,
      message: 'Failed to fetch Samsung SKUs',
      error: error instanceof Error ? error.message : 'Unknown error'
    })
  }
})

/**
 * GET /api/samsung-skus/:id/plans
 * Fetch all plans for a specific Samsung SKU
 */
app.get('/api/samsung-skus/:id/plans', async (req, res) => {
  try {
    const { id } = req.params
    console.log(`📋 Fetching plans for Samsung SKU: ${id}`)

    // Fetch existing plans for this SKU
    const existingPlans = await prisma.plan.findMany({
      where: { samsungSKUId: id },
      select: { id: true, planType: true, price: true },
      orderBy: { planType: 'asc' }
    })

    // Ensure all standard plan types exist for this SKU (create missing with price ₹0)
    const requiredPlanTypes = [
      'Screen_Protect_1_Yr',
      'ADLD_1_Yr',
      'Combo_2Yrs',
      'Extended_Warranty_1_Yr'
    ] as const

    const existingTypes = new Set(existingPlans.map(p => p.planType))
    const missingTypes = requiredPlanTypes.filter(t => !existingTypes.has(t as any))

    if (missingTypes.length > 0) {
      await prisma.plan.createMany({
        data: missingTypes.map(t => ({
          planType: t as any,
          price: 0,
          samsungSKUId: id
        }))
      })
      console.log(`🆕 Added ${missingTypes.length} missing plan(s) for SKU ${id}: ${missingTypes.join(', ')}`)
    }

    // Fetch updated list after ensuring completeness
    const plans = await prisma.plan.findMany({
      where: { samsungSKUId: id },
      select: { id: true, planType: true, price: true },
      orderBy: { planType: 'asc' }
    })

    // Ensure a global Test_Plan exists (no SKU) and include it in returned list
    let testPlan = await prisma.plan.findFirst({
      where: { planType: 'Test_Plan', samsungSKUId: null },
      select: { id: true, planType: true, price: true }
    })
    if (!testPlan) {
      testPlan = await prisma.plan.create({
        data: { planType: 'Test_Plan' as any, price: 0 },
        select: { id: true, planType: true, price: true }
      })
      console.log('🆕 Created global Test_Plan with price ₹0')
    }

    const result = [...plans, testPlan]

    console.log(`✅ Found ${result.length} plans (including Test_Plan) for SKU ${id}`)
    res.json({
      success: true,
      data: result,
      count: result.length
    })
  } catch (error) {
    console.error('❌ Error fetching plans:', error)
    res.status(500).json({
      success: false,
      message: 'Failed to fetch plans',
      error: error instanceof Error ? error.message : 'Unknown error'
    })
  }
})

/**
 * GET /api/plans
 * Fetch all available plan types with their prices
 */
app.get('/api/plans', async (req, res) => {
  try {
    console.log('📋 Fetching all plans...')
    const plans = await prisma.plan.findMany({
      select: {
        id: true,
        planType: true,
        price: true,
        samsungSKU: {
          select: {
            id: true,
            Category: true,
            ModelName: true
          }
        }
      },
      orderBy: [
        { samsungSKU: { Category: 'asc' } },
        { samsungSKU: { ModelName: 'asc' } },
        { planType: 'asc' }
      ]
    })
    
    console.log(`✅ Found ${plans.length} total plans`)
    res.json({
      success: true,
      data: plans,
      count: plans.length
    })
  } catch (error) {
    console.error('❌ Error fetching plans:', error)
    res.status(500).json({
      success: false,
      message: 'Failed to fetch plans',
      error: error instanceof Error ? error.message : 'Unknown error'
    })
  }
})

/**
 * GET /api/referrals/admin - list all referrals (admin only)
 */
app.get('/api/referrals/admin', async (req, res) => {
  try {
    const authHeader = req.headers.authorization
    if (!authHeader || !authHeader.startsWith('Bearer ')) {
      return res.status(401).json({ success: false, message: 'Authorization token required' })
    }
    const token = authHeader.split(' ')[1]
    let decoded: any
    try {
      decoded = jwt.verify(token, JWT_SECRET) as any
    } catch (e) {
      return res.status(401).json({ success: false, message: 'Invalid or expired token' })
    }
    if (decoded.role !== 'admin') {
      return res.status(403).json({ success: false, message: 'Only admins can view referrals' })
    }

    const list = await prisma.referral.findMany({
      orderBy: { createdAt: 'desc' }
    })
    return res.json({ success: true, data: list, count: list.length })
  } catch (error) {
    console.error('❌ Error fetching referrals (admin):', error)
    return res.status(500).json({ success: false, message: 'Failed to fetch referrals' })
  }
})

/**
 * GET /api/plan-price
 * Get plan price for specific SKU and plan type
 */
app.get('/api/plan-price', async (req, res) => {
  try {
    const { skuId, planType } = req.query
    
    if (!skuId || !planType) {
      return res.status(400).json({
        success: false,
        message: 'SKU ID and plan type are required'
      })
    }
    
    console.log(`💰 Fetching price for SKU: ${skuId}, Plan: ${planType}`)
    
    const plan = await prisma.plan.findFirst({
      where: {
        samsungSKUId: skuId as string,
        planType: planType as any
      },
      select: {
        id: true,
        planType: true,
        price: true,
        samsungSKU: {
          select: {
            Category: true,
            ModelName: true
          }
        }
      }
    })
    
    if (!plan) {
      return res.status(404).json({
        success: false,
        message: 'Plan not found for the specified SKU and plan type'
      })
    }
    
    console.log(`✅ Found plan price: ₹${plan.price}`)
    res.json({
      success: true,
      data: plan
    })
  } catch (error) {
    console.error('❌ Error fetching plan price:', error)
    res.status(500).json({
      success: false,
      message: 'Failed to fetch plan price',
      error: error instanceof Error ? error.message : 'Unknown error'
    })
  }
})


// Working submit route
app.post('/api/reports/submit', async (req, res) => {
  try {
    const { storeId, samsungSKUId, planId, imei } = req.body
    const authHeader = req.headers.authorization
    
    // Check auth
    if (!authHeader || !authHeader.startsWith('Bearer ')) {
      return res.status(401).json({
        success: false,
        message: 'Authorization token required'
      })
    }

    const token = authHeader.split(' ')[1]
    let decoded
    try {
      decoded = jwt.verify(token, JWT_SECRET) as any
    } catch (error) {
      return res.status(401).json({
        success: false,
        message: 'Invalid or expired token'
      })
    }

    if (decoded.role !== 'sec') {
      return res.status(403).json({
        success: false,
        message: 'Only SEC users can submit reports'
      })
    }

    // Validate required fields
    if (!storeId || !samsungSKUId || !planId || !imei) {
      return res.status(400).json({
        success: false,
        message: 'Store, device, plan, and IMEI are required'
      })
    }

    // Duplicate IMEI check
    const trimmedImei = String(imei).trim()
    const existing = await prisma.salesReport.findFirst({ where: { imei: trimmedImei } })
    if (existing) {
      return res.status(409).json({
        success: false,
        message: 'IMEI already exists — duplicate entry not allowed.'
      })
    }

    // Check if this is the first sale for this SEC (before creating new one)
    const existingSalesCount = await prisma.salesReport.count({ where: { secUserId: decoded.userId } })

    // Get the plan details from database to calculate incentive
    const plan = await prisma.plan.findUnique({
      where: { id: planId },
      include: {
        samsungSKU: true
      }
    })

    if (!plan) {
      return res.status(404).json({
        success: false,
        message: 'Plan not found'
      })
    }

    // Calculate incentive based on plan type
    const incentiveEarned = calculateIncentive(plan.planType)

    // Create sales report in database
    const salesReport = await prisma.salesReport.create({
      data: {
        secUserId: decoded.userId,
        storeId,
        samsungSKUId,
        planId,
        imei: trimmedImei,
        planPrice: plan.price,
        incentiveEarned,
        submittedAt: new Date()
      },
      include: {
        secUser: true,
        store: true,
        samsungSKU: true,
        plan: true
      }
    })
    
    console.log(`✅ Sales report saved to database! Report ID: ${salesReport.id}, SEC: ${decoded.userId}, IMEI: ${trimmedImei}, Incentive: ₹${incentiveEarned}`)
    
    // If this was the first sale for this SEC, update referral status to report_submitted
    try {
      if (existingSalesCount === 0 && decoded?.phone) {
        const updated = await prisma.referral.updateMany({
          where: { refereePhone: decoded.phone, status: 'joined' as any },
          data: { status: 'report_submitted' as any }
        })
        if (updated.count > 0) {
          console.log(`🤝 Referral status updated to report_submitted for referee ${decoded.phone}`)
        }
      }
    } catch (e) {
      console.warn('⚠️ Failed to update referral status (non-blocking):', e)
    }

    res.json({
      success: true,
      message: 'Sales report submitted and saved successfully',
      data: {
        reportId: salesReport.id,
        incentiveEarned,
        planType: plan.planType,
        planPrice: plan.price,
        submittedAt: salesReport.submittedAt
      }
    })

  } catch (error: any) {
    if (error?.code === 'P2002') {
      return res.status(409).json({ success: false, message: 'IMEI already exists — duplicate entry not allowed.' })
    }
    console.error('❌ Error submitting sales report:', error)
    res.status(500).json({
      success: false,
      message: 'Failed to submit sales report',
      error: error instanceof Error ? error.message : 'Unknown error'
    })
  }
})

// Alias as per SEC endpoint naming
app.post('/api/sec/report', async (req, res) => {
  try {
    const { storeId, samsungSKUId, planId, imei, dateOfSale } = req.body
    const authHeader = req.headers.authorization

    if (!authHeader || !authHeader.startsWith('Bearer ')) {
      return res.status(401).json({ success: false, message: 'Authorization token required' })
    }

    const token = authHeader.split(' ')[1]
    let decoded
    try {
      decoded = jwt.verify(token, JWT_SECRET) as any
    } catch (error) {
      return res.status(401).json({ success: false, message: 'Invalid or expired token' })
    }

    if (decoded.role !== 'sec') {
      return res.status(403).json({ success: false, message: 'Only SEC users can submit reports' })
    }

    if (!storeId || !samsungSKUId || !planId || !imei) {
      return res.status(400).json({ success: false, message: 'Store, device, plan, and IMEI are required' })
    }

    const trimmedImei = String(imei).trim()
    const existing = await prisma.salesReport.findFirst({ where: { imei: trimmedImei } })
    if (existing) {
      return res.status(409).json({ success: false, message: 'IMEI already exists — duplicate entry not allowed.' })
    }

    // First-sale check for this SEC (before insert)
    const existingSalesCountAlias = await prisma.salesReport.count({ where: { secUserId: decoded.userId } })

    const plan = await prisma.plan.findUnique({ where: { id: planId } })
    if (!plan) return res.status(404).json({ success: false, message: 'Plan not found' })

    const incentiveEarned = calculateIncentive(plan.planType)

    // Parse dateOfSale (format: DD-MM-YYYY) to Date object
    let submittedAtDate = new Date()
    if (dateOfSale && typeof dateOfSale === 'string') {
      const [day, month, year] = dateOfSale.split('-').map(Number)
      if (day && month && year) {
        // Create date in IST (UTC+5:30)
        const istOffset = 5.5 * 60 * 60 * 1000
        submittedAtDate = new Date(Date.UTC(year, month - 1, day, 0, 0, 0, 0) - istOffset)
      }
    }

    const salesReport = await prisma.salesReport.create({
      data: {
        secUserId: decoded.userId,
        storeId,
        samsungSKUId,
        planId,
        imei: trimmedImei,
        planPrice: plan.price,
        incentiveEarned,
        submittedAt: submittedAtDate
      }
    })

    // If first sale, update referral status
    try {
      if (existingSalesCountAlias === 0 && decoded?.phone) {
        const updated = await prisma.referral.updateMany({
          where: { refereePhone: decoded.phone, status: 'joined' as any },
          data: { status: 'report_submitted' as any }
        })
        if (updated.count > 0) console.log(`🤝 Referral status updated (alias route) for referee ${decoded.phone}`)
      }
    } catch (e) {
      console.warn('⚠️ Failed to update referral status (alias, non-blocking):', e)
    }

    return res.json({
      success: true,
      message: 'Sales report submitted and saved successfully',
      data: {
        reportId: salesReport.id,
        incentiveEarned,
        planType: plan.planType,
        planPrice: plan.price,
        submittedAt: salesReport.submittedAt
      }
    })
  } catch (error: any) {
    if (error?.code === 'P2002') {
      return res.status(409).json({ success: false, message: 'IMEI already exists — duplicate entry not allowed.' })
    }
    console.error('❌ Error submitting SEC report (alias):', error)
    return res.status(500).json({ success: false, message: 'Failed to submit sales report' })
  }
})

// GET SEC reports endpoint  
app.get('/api/reports/sec', async (req, res) => {
  try {
    const authHeader = req.headers.authorization
    
    if (!authHeader || !authHeader.startsWith('Bearer ')) {
      return res.status(401).json({
        success: false,
        message: 'Authorization token required'
      })
    }

    const token = authHeader.split(' ')[1]
    let decoded
    try {
      decoded = jwt.verify(token, JWT_SECRET) as any
    } catch (error) {
      return res.status(401).json({
        success: false,
        message: 'Invalid or expired token'
      })
    }

    if (decoded.role !== 'sec') {
      return res.status(403).json({
        success: false,
        message: 'Only SEC users can view their reports'
      })
    }

    // Fetch reports for this SEC user
    const reports = await prisma.salesReport.findMany({
      where: {
        secUserId: decoded.userId
      },
      include: {
        store: true,
        samsungSKU: true,
        plan: true
      },
      orderBy: {
        submittedAt: 'desc'
      }
    })

    console.log(`✅ Fetched ${reports.length} reports for SEC ${decoded.userId}`)
    res.json({
      success: true,
      data: reports,
      count: reports.length
    })

  } catch (error) {
    console.error('❌ Error fetching SEC reports:', error)
    res.status(500).json({
      success: false,
      message: 'Failed to fetch reports',
      error: error instanceof Error ? error.message : 'Unknown error'
    })
  }
})

// Alias as per SEC endpoint naming
app.get('/api/sec/reports', async (req, res) => {
  try {
    const authHeader = req.headers.authorization
    if (!authHeader || !authHeader.startsWith('Bearer ')) {
      return res.status(401).json({ success: false, message: 'Authorization token required' })
    }

    const token = authHeader.split(' ')[1]
    let decoded
    try {
      decoded = jwt.verify(token, JWT_SECRET) as any
    } catch (error) {
      return res.status(401).json({ success: false, message: 'Invalid or expired token' })
    }

    if (decoded.role !== 'sec') {
      return res.status(403).json({ success: false, message: 'Only SEC users can view their reports' })
    }

    const reports = await prisma.salesReport.findMany({
      where: { secUserId: decoded.userId },
      include: { store: true, samsungSKU: true, plan: true },
      orderBy: { submittedAt: 'desc' }
    })

    return res.json({ success: true, data: reports, count: reports.length })
  } catch (error) {
    console.error('❌ Error fetching SEC reports (alias):', error)
    return res.status(500).json({ success: false, message: 'Failed to fetch reports' })
  }
})

// GET all reports for admin
app.get('/api/reports/admin', async (req, res) => {
  try {
    const authHeader = req.headers.authorization
    
    if (!authHeader || !authHeader.startsWith('Bearer ')) {
      return res.status(401).json({
        success: false,
        message: 'Authorization token required'
      })
    }

    const token = authHeader.split(' ')[1]
    let decoded
    try {
      decoded = jwt.verify(token, JWT_SECRET) as any
    } catch (error) {
      return res.status(401).json({
        success: false,
        message: 'Invalid or expired token'
      })
    }

    if (decoded.role !== 'admin') {
      return res.status(403).json({
        success: false,
        message: 'Only admin users can view all reports'
      })
    }

    // Fetch all sales reports with related data
    const reports = await prisma.salesReport.findMany({
      include: {
        secUser: true,
        store: true,
        samsungSKU: true,
        plan: true
      },
      orderBy: {
        createdAt: 'desc'
      }
    })

    console.log(`✅ Admin fetched ${reports.length} total reports`)
    res.json({
      success: true,
      data: reports,
      count: reports.length
    })

  } catch (error) {
    console.error('❌ Error fetching admin reports:', error)
    res.status(500).json({
      success: false,
      message: 'Failed to fetch reports',
      error: error instanceof Error ? error.message : 'Unknown error'
    })
  }
})

// PUT endpoint to update payment status
app.put('/api/reports/:id/payment', async (req, res) => {
  try {
    const { id } = req.params
    const { isPaid } = req.body
    const authHeader = req.headers.authorization
    
    if (!authHeader || !authHeader.startsWith('Bearer ')) {
      return res.status(401).json({
        success: false,
        message: 'Authorization token required'
      })
    }

    const token = authHeader.split(' ')[1]
    let decoded
    try {
      decoded = jwt.verify(token, JWT_SECRET) as any
    } catch (error) {
      return res.status(401).json({
        success: false,
        message: 'Invalid or expired token'
      })
    }

    if (decoded.role !== 'admin') {
      return res.status(403).json({
        success: false,
        message: 'Only admin users can update payment status'
      })
    }

    // Update the payment status
    const updatedReport = await prisma.salesReport.update({
      where: { id },
      data: { isPaid },
      include: {
        secUser: true,
        store: true,
        samsungSKU: true,
        plan: true
      }
    })

    console.log(`✅ Admin updated payment status for report ${id}: isPaid = ${isPaid}`)
    res.json({
      success: true,
      message: `Payment status updated to ${isPaid ? 'Paid' : 'Pending'}`,
      data: updatedReport
    })

  } catch (error) {
    console.error('❌ Error updating payment status:', error)
    res.status(500).json({
      success: false,
      message: 'Failed to update payment status',
      error: error instanceof Error ? error.message : 'Unknown error'
    })
  }
})

// DELETE endpoint to discard/delete a report
app.delete('/api/reports/:id', async (req, res) => {
  try {
    const { id } = req.params
    const authHeader = req.headers.authorization
    
    if (!authHeader || !authHeader.startsWith('Bearer ')) {
      return res.status(401).json({
        success: false,
        message: 'Authorization token required'
      })
    }

    const token = authHeader.split(' ')[1]
    let decoded
    try {
      decoded = jwt.verify(token, JWT_SECRET) as any
    } catch (error) {
      return res.status(401).json({
        success: false,
        message: 'Invalid or expired token'
      })
    }

    if (decoded.role !== 'admin') {
      return res.status(403).json({
        success: false,
        message: 'Only admin users can delete reports'
      })
    }

    // Delete the sales report
    const deletedReport = await prisma.salesReport.delete({
      where: { id }
    })

    console.log(`✅ Admin deleted report ${id} with IMEI: ${deletedReport.imei}`)
    res.json({
      success: true,
      message: 'Report deleted successfully'
    })

  } catch (error) {
    if (error instanceof Error && 'code' in error && error.code === 'P2025') {
      return res.status(404).json({
        success: false,
        message: 'Report not found'
      })
    }
    
    console.error('❌ Error deleting report:', error)
    res.status(500).json({
      success: false,
      message: 'Failed to delete report',
      error: error instanceof Error ? error.message : 'Unknown error'
    })
  }
})

// GET SEC voucher reports endpoint (only reports with voucher codes)
app.get('/api/vouchers/sec', async (req, res) => {
  try {
    const authHeader = req.headers.authorization
    
    if (!authHeader || !authHeader.startsWith('Bearer ')) {
      return res.status(401).json({
        success: false,
        message: 'Authorization token required'
      })
    }

    const token = authHeader.split(' ')[1]
    let decoded
    try {
      decoded = jwt.verify(token, JWT_SECRET) as any
    } catch (error) {
      return res.status(401).json({
        success: false,
        message: 'Invalid or expired token'
      })
    }

    if (decoded.role !== 'sec') {
      return res.status(403).json({
        success: false,
        message: 'Only SEC users can view their voucher reports'
      })
    }

    // Fetch only reports with voucher codes for this SEC user
    const voucherReports = await prisma.salesReport.findMany({
      where: {
        secUserId: decoded.userId,
        voucherCode: {
          not: null
        }
      },
      include: {
        store: true,
        samsungSKU: true,
        plan: true
      },
      orderBy: {
        submittedAt: 'desc'
      }
    })

    console.log(`✅ Fetched ${voucherReports.length} voucher reports for SEC ${decoded.userId}`)
    res.json({
      success: true,
      data: voucherReports,
      count: voucherReports.length
    })

  } catch (error) {
    console.error('❌ Error fetching SEC voucher reports:', error)
    res.status(500).json({
      success: false,
      message: 'Failed to fetch voucher reports',
      error: error instanceof Error ? error.message : 'Unknown error'
    })
  }
})

// Process invalid IMEI Excel file endpoint
app.post('/api/admin/process-invalid-imeis', upload.single('excel'), async (req, res) => {
  try {
    const authHeader = req.headers.authorization
    
    if (!authHeader || !authHeader.startsWith('Bearer ')) {
      return res.status(401).json({
        success: false,
        message: 'Authorization token required'
      })
    }

    const token = authHeader.split(' ')[1]
    let decoded
    try {
      decoded = jwt.verify(token, JWT_SECRET) as any
    } catch (error) {
      return res.status(401).json({
        success: false,
        message: 'Invalid or expired token'
      })
    }

    if (decoded.role !== 'admin') {
      return res.status(403).json({
        success: false,
        message: 'Only admin users can process invalid IMEI files'
      })
    }

    if (!req.file) {
      return res.status(400).json({
        success: false,
        message: 'Excel file is required'
      })
    }

    console.log(`📊 Processing invalid IMEI Excel file: ${req.file.originalname}`)

    // Read Excel file
    const workbook = read(req.file.buffer, { type: 'buffer' })
    const sheetName = workbook.SheetNames[0]
    const worksheet = workbook.Sheets[sheetName]
    const data = utils.sheet_to_json(worksheet)

    console.log(`📋 Found ${data.length} rows in Excel file`)

    const processResults = {
      total: data.length,
      processed: 0,
      deducted: 0,
      errors: 0,
      skipped: 0,
      notificationsSent: 0,
      logs: [] as any[],
      summary: {
        deductedReports: [] as any[],
        errorReports: [] as any[],
        skippedReports: [] as any[]
      }
    }

    // Process each row
    for (let i = 0; i < data.length; i++) {
      const row: any = data[i]
      processResults.processed++
      
      try {
        // Get IMEI from Excel row (try different possible column names)
        const imei = (row['IMEI'] || row['imei'] || row['Imei'] || row['IMEI Number'])?.toString()?.trim()

        // Log current row processing
        const logEntry = {
          row: i + 1,
          imei,
          action: '',
          success: false,
          message: '',
          secUser: null as any,
          deductionAmount: 0
        }

        // Validation checks
        if (!imei) {
          logEntry.action = 'SKIP'
          logEntry.message = 'Missing IMEI'
          processResults.logs.push(logEntry)
          processResults.skipped++
          processResults.summary.skippedReports.push(logEntry)
          continue
        }

        // Find the sales report with this IMEI
        const salesReport = await prisma.salesReport.findUnique({
          where: { imei },
          include: {
            secUser: { select: { id: true, secId: true, phone: true, name: true } },
            store: { select: { storeName: true, city: true } },
            samsungSKU: { select: { ModelName: true, Category: true } },
            plan: { select: { planType: true, price: true } }
          }
        })

        if (!salesReport) {
          logEntry.action = 'ERROR'
          logEntry.message = 'IMEI not found in any sales report'
          processResults.logs.push(logEntry)
          processResults.errors++
          processResults.summary.errorReports.push(logEntry)
          continue
        }

        // Check if deduction already exists for this IMEI
        const existingDeduction = await prisma.incentiveDeduction.findFirst({
          where: {
            imei,
            salesReportId: salesReport.id
          }
        })

        if (existingDeduction) {
          logEntry.action = 'SKIP'
          logEntry.message = 'Deduction already processed for this IMEI'
          logEntry.secUser = salesReport.secUser
          logEntry.deductionAmount = existingDeduction.deductionAmount
          processResults.logs.push(logEntry)
          processResults.skipped++
          processResults.summary.skippedReports.push(logEntry)
          continue
        }

        // Create deduction record
        const deductionAmount = salesReport.planPrice
        const deduction = await prisma.incentiveDeduction.create({
          data: {
            secUserId: salesReport.secUserId,
            salesReportId: salesReport.id,
            imei,
            deductionAmount,
            reason: 'Invalid IMEI for gift voucher',
            processedBy: decoded.username || decoded.userId,
            notificationSent: false
          }
        })

        // Send WhatsApp notification
        try {
          await sendOTPViaWhatsApp(
            salesReport.secUser.phone, 
            `⚠️ The IMEI ${imei} you submitted for the ${salesReport.plan.planType.replace(/_/g, ' ')} plan is invalid for a gift voucher. The plan amount of ₹${deductionAmount} has been deducted from your total incentive.`
          )
          
          // Update notification sent status
          await prisma.incentiveDeduction.update({
            where: { id: deduction.id },
            data: { notificationSent: true }
          })
          
          processResults.notificationsSent++
        } catch (notificationError) {
          console.error(`❌ Failed to send notification to ${salesReport.secUser.phone}:`, notificationError)
          // Continue processing even if notification fails
        }

        logEntry.action = 'DEDUCT'
        logEntry.success = true
        logEntry.message = `Deducted ₹${deductionAmount} from SEC incentive`
        logEntry.secUser = salesReport.secUser
        logEntry.deductionAmount = deductionAmount
        processResults.logs.push(logEntry)
        processResults.deducted++
        processResults.summary.deductedReports.push({
          ...logEntry,
          store: salesReport.store,
          device: salesReport.samsungSKU,
          plan: salesReport.plan
        })

        console.log(`✅ Processed invalid IMEI ${imei} for SEC ${salesReport.secUser.secId || salesReport.secUser.phone}`)

      } catch (error) {
        console.error(`❌ Error processing row ${i + 1}:`, error)
        const logEntry = {
          row: i + 1,
          imei: row['IMEI'] || row['imei'] || 'Unknown',
          action: 'ERROR',
          success: false,
          message: error instanceof Error ? error.message : 'Unknown error',
          secUser: null,
          deductionAmount: 0
        }
        processResults.logs.push(logEntry)
        processResults.errors++
        processResults.summary.errorReports.push(logEntry)
      }
    }

    console.log(`📊 Invalid IMEI processing completed:`, {
      total: processResults.total,
      deducted: processResults.deducted,
      errors: processResults.errors,
      skipped: processResults.skipped,
      notificationsSent: processResults.notificationsSent
    })

    res.json({
      success: true,
      message: 'Invalid IMEI Excel file processed successfully',
      data: processResults
    })

  } catch (error) {
    console.error('❌ Error processing invalid IMEI Excel:', error)
    res.status(500).json({
      success: false,
      message: 'Failed to process invalid IMEI Excel file',
      error: error instanceof Error ? error.message : 'Unknown error'
    })
  }
})

// Process voucher Excel file endpoint
app.post('/api/admin/process-voucher-excel', upload.single('excel'), async (req, res) => {
  try {
    const authHeader = req.headers.authorization
    
    if (!authHeader || !authHeader.startsWith('Bearer ')) {
      return res.status(401).json({
        success: false,
        message: 'Authorization token required'
      })
    }

    const token = authHeader.split(' ')[1]
    let decoded
    try {
      decoded = jwt.verify(token, JWT_SECRET) as any
    } catch (error) {
      return res.status(401).json({
        success: false,
        message: 'Invalid or expired token'
      })
    }

    if (decoded.role !== 'admin') {
      return res.status(403).json({
        success: false,
        message: 'Only admin users can process voucher files'
      })
    }

    if (!req.file) {
      return res.status(400).json({
        success: false,
        message: 'Excel file is required'
      })
    }

    console.log(`📊 Processing voucher Excel file: ${req.file.originalname}`)

    // Read Excel file
    const workbook = read(req.file.buffer, { type: 'buffer' })
    const sheetName = workbook.SheetNames[0]
    const worksheet = workbook.Sheets[sheetName]
    const data = utils.sheet_to_json(worksheet)

    console.log(`📋 Found ${data.length} rows in Excel file`)

    const processResults = {
      total: data.length,
      processed: 0,
      updated: 0,
      errors: 0,
      skipped: 0,
      logs: [] as any[],
      summary: {
        updatedReports: [] as any[],
        errorReports: [] as any[],
        skippedReports: [] as any[]
      }
    }

    // Process each row
    for (let i = 0; i < data.length; i++) {
      const row: any = data[i]
      processResults.processed++
      
      try {
        // Get required fields from Excel row
        const reportId = row['Report ID']?.toString()?.trim()
        const paymentStatus = row['Payment Status']?.toString()?.trim()
        const voucherCode = row['Voucher Code']?.toString()?.trim()

        // Log current row processing
        const logEntry = {
          row: i + 1,
          reportId,
          paymentStatus,
          voucherCode,
          action: '',
          success: false,
          message: ''
        }

        // Validation checks
        if (!reportId) {
          logEntry.action = 'SKIP'
          logEntry.message = 'Missing Report ID'
          processResults.logs.push(logEntry)
          processResults.skipped++
          processResults.summary.skippedReports.push(logEntry)
          continue
        }

        if (paymentStatus !== 'Pending') {
          logEntry.action = 'SKIP'
          logEntry.message = 'Payment status is not Pending'
          processResults.logs.push(logEntry)
          processResults.skipped++
          processResults.summary.skippedReports.push(logEntry)
          continue
        }

        if (!voucherCode || voucherCode === '') {
          logEntry.action = 'SKIP'
          logEntry.message = 'No voucher code provided'
          processResults.logs.push(logEntry)
          processResults.skipped++
          processResults.summary.skippedReports.push(logEntry)
          continue
        }

        // Find the sales report in database
        const existingReport = await prisma.salesReport.findUnique({
          where: { id: reportId },
          include: {
            secUser: { select: { secId: true, phone: true } },
            store: { select: { storeName: true } },
            samsungSKU: { select: { ModelName: true } }
          }
        })

        if (!existingReport) {
          logEntry.action = 'ERROR'
          logEntry.message = 'Sales report not found in database'
          processResults.logs.push(logEntry)
          processResults.errors++
          processResults.summary.errorReports.push(logEntry)
          continue
        }

        if (existingReport.isPaid) {
          logEntry.action = 'SKIP'
          logEntry.message = 'Report is already marked as paid'
          processResults.logs.push(logEntry)
          processResults.skipped++
          processResults.summary.skippedReports.push(logEntry)
          continue
        }

        // Update the sales report
        const updatedReport = await prisma.salesReport.update({
          where: { id: reportId },
          data: {
            voucherCode: voucherCode,
            isPaid: true,
            paidAt: new Date()
          }
        })

        logEntry.action = 'UPDATE'
        logEntry.success = true
        logEntry.message = `Updated with voucher code ${voucherCode}`
        processResults.logs.push(logEntry)
        processResults.updated++
        processResults.summary.updatedReports.push({
          ...logEntry,
          secUser: existingReport.secUser,
          store: existingReport.store,
          device: existingReport.samsungSKU,
          incentiveEarned: existingReport.incentiveEarned
        })

        console.log(`✅ Updated report ${reportId} with voucher ${voucherCode}`)

      } catch (error) {
        console.error(`❌ Error processing row ${i + 1}:`, error)
        const logEntry = {
          row: i + 1,
          reportId: row['Report ID'] || 'Unknown',
          action: 'ERROR',
          success: false,
          message: error instanceof Error ? error.message : 'Unknown error'
        }
        processResults.logs.push(logEntry)
        processResults.errors++
        processResults.summary.errorReports.push(logEntry)
      }
    }

    console.log(`📊 Voucher processing completed:`, {
      total: processResults.total,
      updated: processResults.updated,
      errors: processResults.errors,
      skipped: processResults.skipped
    })

    res.json({
      success: true,
      message: 'Voucher Excel file processed successfully',
      data: processResults
    })

  } catch (error) {
    console.error('❌ Error processing voucher Excel:', error)
    res.status(500).json({
      success: false,
      message: 'Failed to process voucher Excel file',
      error: error instanceof Error ? error.message : 'Unknown error'
    })
  }
})

// Process referral voucher Excel (admin)
app.post('/api/admin/process-referral-excel', upload.single('excel'), async (req, res) => {
  try {
    const authHeader = req.headers.authorization
    if (!authHeader || !authHeader.startsWith('Bearer ')) {
      return res.status(401).json({ success: false, message: 'Authorization token required' })
    }
    const token = authHeader.split(' ')[1]
    let decoded: any
    try {
      decoded = jwt.verify(token, JWT_SECRET) as any
    } catch (e) {
      return res.status(401).json({ success: false, message: 'Invalid or expired token' })
    }
    if (decoded.role !== 'admin') {
      return res.status(403).json({ success: false, message: 'Only admin users can process referrals' })
    }
    if (!req.file) {
      return res.status(400).json({ success: false, message: 'Excel file is required' })
    }

    const workbook = read(req.file.buffer, { type: 'buffer' })
    const sheetName = workbook.SheetNames[0]
    const worksheet = workbook.Sheets[sheetName]
    const data = utils.sheet_to_json(worksheet)

    const results = {
      total: data.length,
      processed: 0,
      updated: 0,
      skipped: 0,
      errors: 0,
      logs: [] as any[],
      summary: {
        updated: [] as any[],
        skipped: [] as any[],
        errors: [] as any[],
      }
    }

    for (let i = 0; i < data.length; i++) {
      const row: any = data[i]
      results.processed++
      const log = {
        row: i + 1,
        referrerPhone: String(row['Referrer Phone'] || row['referrerPhone'] || '').trim(),
        refereePhone: String(row['Referee Phone'] || row['refereePhone'] || '').trim(),
        referrerVoucher: String(row['Referrer Voucher'] || row['referrerVoucher'] || '').trim(),
        refereeVoucher: String(row['Referee Voucher'] || row['refereeVoucher'] || '').trim(),
        status: String(row['Status'] || row['status'] || '').trim(),
        action: 'SKIP',
        success: false,
        message: ''
      }
      try {
        if (!log.referrerPhone || !log.refereePhone) {
          log.message = 'Missing referrer/referee phone'
          results.skipped++; results.logs.push(log); results.summary.skipped.push(log); continue
        }
        // Select record
        const referral = await prisma.referral.findUnique({
          where: { referrerPhone_refereePhone: { referrerPhone: log.referrerPhone, refereePhone: log.refereePhone } }
        })
        if (!referral) {
          log.action = 'ERROR'; log.message = 'Referral pair not found'; results.errors++; results.logs.push(log); results.summary.errors.push(log); continue
        }
        if (referral.status !== 'report_submitted') {
          log.message = `Status is '${referral.status}', expected 'report_submitted'`; results.skipped++; results.logs.push(log); results.summary.skipped.push(log); continue
        }
        if (!log.referrerVoucher && !log.refereeVoucher) {
          log.message = 'No vouchers provided'; results.skipped++; results.logs.push(log); results.summary.skipped.push(log); continue
        }
        // Update
        await prisma.referral.update({
          where: { id: referral.id },
          data: {
            referrerVoucher: log.referrerVoucher || referral.referrerVoucher,
            refereeVoucher: log.refereeVoucher || referral.refereeVoucher,
            status: 'voucher_initiated' as any
          }
        })
        log.action = 'UPDATE'; log.success = true; log.message = 'Vouchers saved & status updated'
        results.updated++; results.logs.push(log); results.summary.updated.push(log)
      } catch (e: any) {
        log.action = 'ERROR'; log.message = e?.message || 'Unknown error'; results.errors++; results.logs.push(log); results.summary.errors.push(log)
      }
    }

    return res.json({ success: true, data: results })
  } catch (error) {
    console.error('❌ Error processing referral Excel:', error)
    return res.status(500).json({ success: false, message: 'Failed to process referral Excel' })
  }
})

// GET SEC incentive summary (earned vs deducted)
app.get('/api/sec/incentive-summary', async (req, res) => {
  try {
    const authHeader = req.headers.authorization
    
    if (!authHeader || !authHeader.startsWith('Bearer ')) {
      return res.status(401).json({
        success: false,
        message: 'Authorization token required'
      })
    }

    const token = authHeader.split(' ')[1]
    let decoded
    try {
      decoded = jwt.verify(token, JWT_SECRET) as any
    } catch (error) {
      return res.status(401).json({
        success: false,
        message: 'Invalid or expired token'
      })
    }

    if (decoded.role !== 'sec') {
      return res.status(403).json({
        success: false,
        message: 'Only SEC users can view their incentive summary'
      })
    }

    // Get total incentive earned
    const earnedResult = await prisma.salesReport.aggregate({
      where: { secUserId: decoded.userId },
      _sum: { incentiveEarned: true }
    })

    // Get total deductions
    const deductionResult = await prisma.incentiveDeduction.aggregate({
      where: { secUserId: decoded.userId },
      _sum: { deductionAmount: true }
    })

    const totalEarned = earnedResult._sum.incentiveEarned || 0
    const totalDeducted = deductionResult._sum.deductionAmount || 0
    const netIncentive = totalEarned - totalDeducted

    res.json({
      success: true,
      data: {
        totalEarned,
        totalDeducted,
        netIncentive
      }
    })

  } catch (error) {
    console.error('❌ Error fetching SEC incentive summary:', error)
    res.status(500).json({
      success: false,
      message: 'Failed to fetch incentive summary',
      error: error instanceof Error ? error.message : 'Unknown error'
    })
  }
})

// GET SEC deductions
app.get('/api/sec/deductions', async (req, res) => {
  try {
    const authHeader = req.headers.authorization
    
    if (!authHeader || !authHeader.startsWith('Bearer ')) {
      return res.status(401).json({
        success: false,
        message: 'Authorization token required'
      })
    }

    const token = authHeader.split(' ')[1]
    let decoded
    try {
      decoded = jwt.verify(token, JWT_SECRET) as any
    } catch (error) {
      return res.status(401).json({
        success: false,
        message: 'Invalid or expired token'
      })
    }

    if (decoded.role !== 'sec') {
      return res.status(403).json({
        success: false,
        message: 'Only SEC users can view their deductions'
      })
    }

    // Fetch deductions for this SEC user
    const deductions = await prisma.incentiveDeduction.findMany({
      where: { secUserId: decoded.userId },
      include: {
        salesReport: {
          include: {
            store: { select: { storeName: true, city: true } },
            samsungSKU: { select: { ModelName: true, Category: true } },
            plan: { select: { planType: true, price: true } }
          }
        }
      },
      orderBy: { processedAt: 'desc' }
    })

    console.log(`✅ Fetched ${deductions.length} deductions for SEC ${decoded.userId}`)
    res.json({
      success: true,
      data: deductions,
      count: deductions.length
    })

  } catch (error) {
    console.error('❌ Error fetching SEC deductions:', error)
    res.status(500).json({
      success: false,
      message: 'Failed to fetch deductions',
      error: error instanceof Error ? error.message : 'Unknown error'
    })
  }
})

// GET leaderboard data
app.get('/api/leaderboard', async (req, res) => {
  try {
    const authHeader = req.headers.authorization
    
    if (!authHeader || !authHeader.startsWith('Bearer ')) {
      return res.status(401).json({
        success: false,
        message: 'Authorization token required'
      })
    }

    const token = authHeader.split(' ')[1]
    let decoded
    try {
      decoded = jwt.verify(token, JWT_SECRET) as any
    } catch (error) {
      return res.status(401).json({
        success: false,
        message: 'Invalid or expired token'
      })
    }

    if (decoded.role !== 'sec' && decoded.role !== 'admin') {
      return res.status(403).json({
        success: false,
        message: 'Only SEC or Admin users can view leaderboard'
      })
    }

    // Find which stores the current SEC user has made sales for (admins won't have a user position)
    let userSalesReports: { storeId: string; store: { storeName: string; city: string } }[] = []
    if (decoded.role === 'sec') {
      userSalesReports = await prisma.salesReport.findMany({
        where: {
          secUserId: decoded.userId
        },
        select: {
          storeId: true,
          store: {
            select: {
              storeName: true,
              city: true
            }
          }
        },
        distinct: ['storeId']
      })
    }

    // Optimized single query to get all leaderboard data - excluding Test_Plan
    const leaderboardRawData = await prisma.salesReport.groupBy({
      by: ['storeId'],
      where: {
        plan: {
          planType: {
            not: 'Test_Plan'
          }
        }
      },
      _sum: {
        incentiveEarned: true
      },
      _count: {
        id: true
      }
    })

    // Get store details in a single query
    const storeIds = leaderboardRawData.map(stat => stat.storeId)
    const stores = await prisma.store.findMany({
      where: {
        id: {
          in: storeIds
        }
      },
      select: {
        id: true,
        storeName: true,
        city: true
      }
    })

    // Get plan-specific incentives in two efficient queries
    const adldIncentives = await prisma.salesReport.groupBy({
      by: ['storeId'],
      where: {
        storeId: {
          in: storeIds
        },
        plan: {
          planType: 'ADLD_1_Yr'
        }
      },
      _sum: {
        incentiveEarned: true
      }
    })

    const comboIncentives = await prisma.salesReport.groupBy({
      by: ['storeId'],
      where: {
        storeId: {
          in: storeIds
        },
        plan: {
          planType: 'Combo_2Yrs'
        }
      },
      _sum: {
        incentiveEarned: true
      }
    })

    // Latest and first submission per store (for tie-breakers and "New" badge)
    const lastSubmissions = await prisma.salesReport.groupBy({
      by: ['storeId'],
      where: { storeId: { in: storeIds }, plan: { planType: { not: 'Test_Plan' } } },
      _max: { submittedAt: true }
    })
    const firstSubmissions = await prisma.salesReport.groupBy({
      by: ['storeId'],
      where: { storeId: { in: storeIds }, plan: { planType: { not: 'Test_Plan' } } },
      _min: { submittedAt: true }
    })

    // Calculate IST (UTC+5:30) timezone dates
    const nowIST = new Date(new Date().toLocaleString('en-US', { timeZone: 'Asia/Kolkata' }))
    const startOfToday = new Date(nowIST.getFullYear(), nowIST.getMonth(), nowIST.getDate())

    // Create lookup maps for efficient data combination
    const storeMap = new Map(stores.map(store => [store.id, store]))
    const adldMap = new Map(adldIncentives.map(item => [item.storeId, item._sum.incentiveEarned || 0]))
    const comboMap = new Map(comboIncentives.map(item => [item.storeId, item._sum.incentiveEarned || 0]))
    const lastMap = new Map(lastSubmissions.map(item => [item.storeId, item._max.submittedAt || null]))
    const firstMap = new Map(firstSubmissions.map(item => [item.storeId, item._min.submittedAt || null]))

    // Combine all data efficiently
    const detailedStats = leaderboardRawData
      .map(storeStat => {
        const store = storeMap.get(storeStat.storeId)
        const first = firstMap.get(storeStat.storeId) as Date | null
        const isNewToday = first ? first >= startOfToday : false
        return {
          storeId: storeStat.storeId,
          storeName: store?.storeName || 'Unknown Store',
          city: store?.city || 'Unknown City',
          totalIncentive: storeStat._sum.incentiveEarned || 0,
          adldIncentive: adldMap.get(storeStat.storeId) || 0,
          comboIncentive: comboMap.get(storeStat.storeId) || 0,
          lastSubmittedAt: lastMap.get(storeStat.storeId) || null,
          firstSubmittedAt: first,
          isNewToday,
          totalSales: storeStat._count.id
        }
      })
      // Exclude specific stores from leaderboard
      .filter(stat => (stat.storeName || '').replace(/\s+/g, '').toLowerCase() !== 'teststore')

    // Sort with multi-level criteria: Total (desc) -> ADLD (desc) -> Latest submission (desc)
    const sortedStats = detailedStats
      .sort((a, b) => {
        // Primary sort: Total incentive (descending - higher is better)
        if (b.totalIncentive !== a.totalIncentive) {
          return b.totalIncentive - a.totalIncentive
        }
        
        // Secondary sort: ADLD incentive (descending - higher is better)
        if (b.adldIncentive !== a.adldIncentive) {
          return b.adldIncentive - a.adldIncentive
        }
        
        // Tertiary sort: Most recent submission (descending - newer is better)
        const bt = b.lastSubmittedAt ? new Date(b.lastSubmittedAt).getTime() : 0
        const at = a.lastSubmittedAt ? new Date(a.lastSubmittedAt).getTime() : 0
        if (bt !== at) return bt - at

        // Final fallback: Store name alphabetical
        return a.storeName.localeCompare(b.storeName, 'en', { 
          numeric: true, 
          sensitivity: 'base' 
        })
      })
      .map((stat, index) => ({
        ...stat,
        rank: index + 1
      }))

    // Compute previous snapshot up to yesterday 23:59:59 to derive rank movement
    const endOfYesterday = new Date(startOfToday.getTime() - 1)

    const prevRaw = await prisma.salesReport.groupBy({
      by: ['storeId'],
      where: {
        submittedAt: { lte: endOfYesterday },
        plan: { planType: { not: 'Test_Plan' } }
      },
      _sum: { incentiveEarned: true }
    })

    const prevStoreIds = prevRaw.map(s => s.storeId)
    const prevTotals = new Map(prevRaw.map(s => [s.storeId, s._sum.incentiveEarned || 0]))
    const prevStats = prevStoreIds.map(id => ({
      storeId: id,
      totalIncentive: prevTotals.get(id) || 0,
      storeName: storeMap.get(id)?.storeName || ''
    }))
    const prevSorted = prevStats
      .sort((a, b) => {
        if ((b.totalIncentive || 0) !== (a.totalIncentive || 0)) return (b.totalIncentive || 0) - (a.totalIncentive || 0)
        return (a.storeName || '').localeCompare(b.storeName || '', 'en', { numeric: true, sensitivity: 'base' })
      })
      .map((s, i) => ({ storeId: s.storeId, rank: i + 1 }))

    const prevRankMap = new Map(prevSorted.map(x => [x.storeId, x.rank]))
    const withChange = sortedStats.map(s => ({
      ...s,
      rankChange: (prevRankMap.get(s.storeId) ?? s.rank) - s.rank
    }))

    // Find current user's store position based on their sales reports
    // If user has sales for multiple stores, we'll show the best performing one
    let userPosition = null
    if (userSalesReports.length > 0) {
      // Find the best performing store where this user has made sales
      const userStorePositions = userSalesReports.map(userStore => 
        withChange.find(stat => stat.storeId === userStore.storeId)
      ).filter(Boolean)
      
      if (userStorePositions.length > 0) {
        // Get the store with the best rank (lowest rank number)
        userPosition = userStorePositions.reduce((best, current) => 
          (current && (!best || (current as any).rank < (best as any).rank)) ? current : best
        )
      }
    }

    console.log(`✅ Leaderboard fetched with ${withChange.length} stores`)
    res.json({
      success: true,
      data: {
        leaderboard: withChange,
        userPosition: userPosition || null
      }
    })

  } catch (error) {
    console.error('❌ Error fetching leaderboard:', error)
    res.status(500).json({
      success: false,
      message: 'Failed to fetch leaderboard',
      error: error instanceof Error ? error.message : 'Unknown error'
    })
  }
})

// Admin leaderboard (no user ranking section)
app.get('/api/admin/leaderboard', async (req, res) => {
  try {
    const authHeader = req.headers.authorization
    
    if (!authHeader || !authHeader.startsWith('Bearer ')) {
      return res.status(401).json({ success: false, message: 'Authorization token required' })
    }

    const token = authHeader.split(' ')[1]
    let decoded
    try {
      decoded = jwt.verify(token, JWT_SECRET) as any
    } catch (error) {
      return res.status(401).json({ success: false, message: 'Invalid or expired token' })
    }

    if (decoded.role !== 'admin') {
      return res.status(403).json({ success: false, message: 'Only admin users can view leaderboard' })
    }

    // Current (all-time cumulative, excluding Test_Plan)
    const leaderboardRawData = await prisma.salesReport.groupBy({
      by: ['storeId'],
      where: {
        plan: { planType: { not: 'Test_Plan' } }
      },
      _sum: { incentiveEarned: true },
      _count: { id: true }
    })

    const storeIds = leaderboardRawData.map(stat => stat.storeId)
    const stores = await prisma.store.findMany({
      where: { id: { in: storeIds } },
      select: { id: true, storeName: true, city: true }
    })

    const adldIncentives = await prisma.salesReport.groupBy({
      by: ['storeId'],
      where: { storeId: { in: storeIds }, plan: { planType: 'ADLD_1_Yr' } },
      _sum: { incentiveEarned: true }
    })

    const comboIncentives = await prisma.salesReport.groupBy({
      by: ['storeId'],
      where: { storeId: { in: storeIds }, plan: { planType: 'Combo_2Yrs' } },
      _sum: { incentiveEarned: true }
    })

    const lastSubmissionsAdmin = await prisma.salesReport.groupBy({
      by: ['storeId'],
      where: { storeId: { in: storeIds }, plan: { planType: { not: 'Test_Plan' } } },
      _max: { submittedAt: true }
    })
    const firstSubmissionsAdmin = await prisma.salesReport.groupBy({
      by: ['storeId'],
      where: { storeId: { in: storeIds }, plan: { planType: { not: 'Test_Plan' } } },
      _min: { submittedAt: true }
    })

    const nowAdmin = new Date()
    const startOfTodayAdmin = new Date(nowAdmin.getFullYear(), nowAdmin.getMonth(), nowAdmin.getDate())

    const storeMap = new Map(stores.map(store => [store.id, store]))
    const adldMap = new Map(adldIncentives.map(item => [item.storeId, item._sum.incentiveEarned || 0]))
    const comboMap = new Map(comboIncentives.map(item => [item.storeId, item._sum.incentiveEarned || 0]))
    const lastMapAdmin = new Map(lastSubmissionsAdmin.map(item => [item.storeId, item._max.submittedAt || null]))
    const firstMapAdmin = new Map(firstSubmissionsAdmin.map(item => [item.storeId, item._min.submittedAt || null]))

    const detailedStats = leaderboardRawData
      .map(storeStat => {
        const store = storeMap.get(storeStat.storeId)
        const first = firstMapAdmin.get(storeStat.storeId) as Date | null
        const isNewToday = first ? first >= startOfTodayAdmin : false
        return {
          storeId: storeStat.storeId,
          storeName: store?.storeName || 'Unknown Store',
          city: store?.city || 'Unknown City',
          totalIncentive: storeStat._sum.incentiveEarned || 0,
          adldIncentive: adldMap.get(storeStat.storeId) || 0,
          comboIncentive: comboMap.get(storeStat.storeId) || 0,
          lastSubmittedAt: lastMapAdmin.get(storeStat.storeId) || null,
          firstSubmittedAt: first,
          isNewToday,
          totalSales: storeStat._count.id
        }
      })
      // Exclude specific stores from leaderboard
      .filter(stat => (stat.storeName || '').replace(/\s+/g, '').toLowerCase() !== 'teststore')

    const sortedStats = detailedStats
      .sort((a, b) => {
        if (b.totalIncentive !== a.totalIncentive) return b.totalIncentive - a.totalIncentive
        if (b.adldIncentive !== a.adldIncentive) return b.adldIncentive - a.adldIncentive
        const bt = b.lastSubmittedAt ? new Date(b.lastSubmittedAt).getTime() : 0
        const at = a.lastSubmittedAt ? new Date(a.lastSubmittedAt).getTime() : 0
        if (bt !== at) return bt - at
        return a.storeName.localeCompare(b.storeName, 'en', { numeric: true, sensitivity: 'base' })
      })
      .map((stat, index) => ({ ...stat, rank: index + 1 }))

    // Previous snapshot: up to yesterday 23:59:59 IST (Indian Standard Time)
    const nowIST = new Date(new Date().toLocaleString('en-US', { timeZone: 'Asia/Kolkata' }))
    const startOfToday = new Date(nowIST.getFullYear(), nowIST.getMonth(), nowIST.getDate())
    const endOfYesterday = new Date(startOfToday.getTime() - 1)

    const prevRaw = await prisma.salesReport.groupBy({
      by: ['storeId'],
      where: {
        submittedAt: { lte: endOfYesterday },
        plan: { planType: { not: 'Test_Plan' } }
      },
      _sum: { incentiveEarned: true }
    })

    // Build previous ranking list (only stores with any historical sales up to yesterday)
    const prevStoreIds = prevRaw.map(s => s.storeId)
    const prevTotals = new Map(prevRaw.map(s => [s.storeId, s._sum.incentiveEarned || 0]))

    // Compose previous stats comparable to current (names just for potential future use)
    const prevStats = prevStoreIds.map(id => ({
      storeId: id,
      totalIncentive: prevTotals.get(id) || 0,
      comboIncentive: 0,
      storeName: storeMap.get(id)?.storeName || '',
    }))
    const prevSorted = prevStats
      .sort((a, b) => {
        if ((b.totalIncentive || 0) !== (a.totalIncentive || 0)) return (b.totalIncentive || 0) - (a.totalIncentive || 0)
        // tie-breaker: store name
        return (a.storeName || '').localeCompare(b.storeName || '', 'en', { numeric: true, sensitivity: 'base' })
      })
      .map((s, i) => ({ storeId: s.storeId, rank: i + 1 }))

    const prevRankMap = new Map(prevSorted.map(x => [x.storeId, x.rank]))

    const withChange = sortedStats.map(s => ({
      ...s,
      rankChange: (prevRankMap.get(s.storeId) ?? s.rank) - s.rank
    }))

    console.log(`✅ Admin leaderboard fetched with ${withChange.length} stores (yesterday snapshot @ ${endOfYesterday.toISOString()})`)
    return res.json({ success: true, data: { leaderboard: withChange } })
  } catch (error) {
    console.error('❌ Error fetching admin leaderboard:', error)
    return res.status(500).json({ success: false, message: 'Failed to fetch admin leaderboard' })
  }
})

// ========== Test Invites: link signing, verification, and WhatsApp sending ==========
function hmac(data: string): string {
  if (!LINK_SIGNING_SECRET) throw new Error('LINK_SIGNING_SECRET is not set')
  return crypto.createHmac('sha256', LINK_SIGNING_SECRET).update(data).digest('hex')
}

function buildAppUrl(req: express.Request) {
  if (APP_BASE_URL) return APP_BASE_URL
  const proto = (req.headers['x-forwarded-proto'] as string) || req.protocol
  const host = req.get('host')
  return `${proto}://${host}`
}

// Legacy: secId-based links
function createSignedLink(req: express.Request, secId: string, expiresInSeconds = 72 * 3600) {
  const ts = Math.floor(Date.now() / 1000) + expiresInSeconds // expiry timestamp (seconds)
  const data = `${secId}.${ts}`
  const sig = hmac(data)
  const base = buildAppUrl(req)
  const link = `${base}/test?secId=${encodeURIComponent(secId)}&ts=${ts}&sig=${sig}`
  return { link, sig, ts }
}

// New: phone-based links
function createSignedLinkByPhone(req: express.Request, phone: string, expiresInSeconds = 72 * 3600) {
  const ts = Math.floor(Date.now() / 1000) + expiresInSeconds
  const data = `${phone}.${ts}`
  const sig = hmac(data)
  const base = buildAppUrl(req)
  const link = `${base}/test?phone=${encodeURIComponent(phone)}&ts=${ts}&sig=${sig}`
  return { link, sig, ts }
}

function verifySignature(dataValue: string, ts: number, sig: string) {
  const now = Math.floor(Date.now() / 1000)
  if (!ts || ts < now) return { valid: false, reason: 'expired' }
  const expected = hmac(`${dataValue}.${ts}`)
  const valid = crypto.timingSafeEqual(Buffer.from(sig), Buffer.from(expected))
  return { valid, reason: valid ? undefined : 'invalid_signature' }
}

async function sendWhatsAppInviteMinimal(phone: string, message: string) {
  // Prefer Comify template if configured
  if (COMIFY_API_KEY && COMIFY_TEMPLATE_NAME_LINK) {
    // Expect template to have variables: {link}
    const formattedPhone = phone.startsWith('91') ? phone : `91${phone}`
    const resp = await fetch(`${COMIFY_BASE_URL}/comm`, {
      method: 'POST',
      headers: { 'Authorization': `ApiKey ${COMIFY_API_KEY}`, 'Content-Type': 'application/json' },
      body: JSON.stringify({
        name: COMIFY_TEMPLATE_NAME_LINK,
        payload: { phone: formattedPhone, link: message },
        type: 'whatsappTemplate'
      })
    })
    const json = await resp.json()
    if (!resp.ok) throw new Error(`Comify error: ${json?.message || 'unknown'}`)
    return json
  }

  // Fallback to WhatsApp Cloud API plain text
  if (WHATSAPP_ACCESS_TOKEN && WHATSAPP_PHONE_NUMBER_ID) {
    const resp = await fetch(`https://graph.facebook.com/v20.0/${WHATSAPP_PHONE_NUMBER_ID}/messages`, {
      method: 'POST',
      headers: {
        'Authorization': `Bearer ${WHATSAPP_ACCESS_TOKEN}`,
        'Content-Type': 'application/json'
      },
      body: JSON.stringify({
        messaging_product: 'whatsapp',
        to: phone,
        type: 'text',
        text: { preview_url: true, body: message }
      })
    })
    const json = await resp.json()
    if (!resp.ok) throw new Error(`WhatsApp API error: ${json?.error?.message || 'unknown'}`)
    return json
  }

  throw new Error('No WhatsApp provider configured (set COMIFY_* or WHATSAPP_* env vars)')
}

// Sign a test link (phone preferred; secId supported for legacy)
app.post('/api/tests/sign', (req, res) => {
  try {
    const { phone, secId, expiresInSeconds } = req.body || {}
    if (!LINK_SIGNING_SECRET) return res.status(500).json({ success: false, message: 'LINK_SIGNING_SECRET not configured' })
    if (phone && typeof phone === 'string') {
      const result = createSignedLinkByPhone(req, phone, Number(expiresInSeconds) || undefined)
      return res.json({ success: true, ...result })
    }
    if (secId && typeof secId === 'string') {
      const result = createSignedLink(req, secId, Number(expiresInSeconds) || undefined)
      return res.json({ success: true, ...result })
    }
    return res.status(400).json({ success: false, message: 'phone is required' })
  } catch (e: any) {
    return res.status(500).json({ success: false, message: e?.message || 'internal_error' })
  }
})

// Verify a signed link (supports token or HMAC for phone or legacy secId)
app.get('/api/tests/verify', (req, res) => {
  try {
    const token = req.query.token ? String(req.query.token) : undefined
    if (token) {
      try {
        const decoded = jwt.verify(token, LINK_SIGNING_SECRET || JWT_SECRET) as any
        // Expect token to contain phone and exp
        if (!decoded?.phone) return res.json({ valid: false, reason: 'missing_phone' })
        return res.json({ valid: true })
      } catch (e) {
        return res.json({ valid: false, reason: 'invalid_token' })
      }
    }

    const phone = req.query.phone ? String(req.query.phone) : undefined
    const secId = req.query.secId ? String(req.query.secId) : undefined
    const ts = Number(req.query.ts || 0)
    const sig = String(req.query.sig || '')
    if ((phone || secId) && ts && sig) {
      const dataValue = phone || secId!
      const result = verifySignature(dataValue, ts, sig)
      return res.json(result)
    }
    return res.json({ valid: false, reason: 'missing_params' })
  } catch (e) {
    return res.status(500).json({ valid: false, reason: 'internal_error' })
  }
})

// Send single invite (phone-based)
app.post('/api/tests/invite', async (req, res) => {
  try {
    const { phone, secId, expiresInSeconds } = req.body || {}
    if (!phone) return res.status(400).json({ success: false, message: 'phone is required' })
    const { link } = createSignedLinkByPhone(req, phone, Number(expiresInSeconds) || undefined)
    const msg = `Your SEC assessment link:\n${link}\n\nThis link expires soon. Please complete within the allotted time.`
    const provider = await sendWhatsAppInviteMinimal(phone, msg)
    return res.json({ success: true, link, provider, meta: { legacySecId: secId || null } })
  } catch (e: any) {
    return res.status(500).json({ success: false, message: e?.message || 'internal_error' })
  }
})

// Bulk invites
app.post('/api/tests/invite-bulk', async (req, res) => {
  try {
    const { invites, expiresInSeconds } = req.body || {}
    if (!Array.isArray(invites) || invites.length === 0) {
      return res.status(400).json({ success: false, message: 'invites array required' })
    }
    const results: any[] = []
    for (const item of invites) {
      const { secId, phone } = item || {}
      try {
        const result = await (await fetch(`${buildAppUrl(req)}/api/tests/invite`, {
          method: 'POST',
          headers: { 'Content-Type': 'application/json' },
          body: JSON.stringify({ phone, secId, expiresInSeconds })
        })).json()
        results.push({ secId, phone, ...result })
      } catch (e: any) {
        results.push({ secId, phone, success: false, message: e?.message || 'error' })
      }
    }
    return res.json({ success: true, results })
  } catch (e: any) {
    return res.status(500).json({ success: false, message: e?.message || 'internal_error' })
  }
})

// Proctoring event endpoints
const inMemoryProctoringEvents: any[] = []

app.post('/api/proctoring/event', async (req, res) => {
  try {
    const { secId, sessionToken, eventType, details } = req.body || {}
    if (!secId || !eventType) return res.status(400).json({ success: false, message: 'secId and eventType are required' })

    // Try Prisma if model exists; otherwise, store in-memory
    try {
      // @ts-ignore
      if (prisma.proctoringEvent) {
        // @ts-ignore
        const saved = await prisma.proctoringEvent.create({ data: { secId, sessionToken, eventType, details } })
        return res.json({ success: true, data: saved })
      }
    } catch (e) {
      console.warn('Proctoring DB write failed, falling back to memory:', e)
    }

    const ev = { id: `${Date.now()}`, secId, sessionToken, eventType, details, createdAt: new Date().toISOString() }
    inMemoryProctoringEvents.push(ev)
    return res.json({ success: true, data: ev })
  } catch (e: any) {
    return res.status(500).json({ success: false, message: e?.message || 'internal_error' })
  }
})

// Optional: JWT-based link signing for tests
app.post('/api/tests/sign-jwt', (req, res) => {
  try {
    const { phone, expiresInSeconds } = req.body || {}
    if (!phone) return res.status(400).json({ success: false, message: 'phone is required' })
    const exp = Math.floor(Date.now() / 1000) + (Number(expiresInSeconds) || 72 * 3600)
    const token = jwt.sign({ phone, exp }, LINK_SIGNING_SECRET || JWT_SECRET)
    const base = buildAppUrl(req)
    const link = `${base}/test?token=${encodeURIComponent(token)}`
    return res.json({ success: true, link, token, exp })
  } catch (e: any) {
    return res.status(500).json({ success: false, message: e?.message || 'internal_error' })
  }
})

app.get('/api/proctoring/events', async (req, res) => {
  try {
    const secId = req.query.secId ? String(req.query.secId) : undefined
    try {
      // @ts-ignore
      if (prisma.proctoringEvent) {
        // @ts-ignore
        const where = secId ? { where: { secId }, orderBy: { createdAt: 'desc' } } : { orderBy: { createdAt: 'desc' } }
        // @ts-ignore
        const events = await prisma.proctoringEvent.findMany(where)
        return res.json({ success: true, data: events })
      }
    } catch (e) {
      console.warn('Proctoring DB read failed, using memory:', e)
    }

    const events = secId ? inMemoryProctoringEvents.filter(e => e.secId === secId) : inMemoryProctoringEvents
    return res.json({ success: true, data: events })
  } catch (e: any) {
    return res.status(500).json({ success: false, message: e?.message || 'internal_error' })
  }
})

app.get('/api/proctoring/score', async (req, res) => {
  try {
    const secId = String(req.query.secId || '')
    if (!secId) return res.status(400).json({ success: false, message: 'secId required' })

    const weights: Record<string, number> = {
      tab_switch: 15,
      window_blur: 10,
      no_face: 25,
      multi_face: 40,
      loud_noise: 10,
      mic_active: 5,
      video_off: 30,
      snapshot: 0, // neutral event; just for tracking
    }

    let events: any[] = []
    try {
      // @ts-ignore
      if (prisma.proctoringEvent) {
        // @ts-ignore
        events = await prisma.proctoringEvent.findMany({ where: { secId } })
      }
    } catch {
      events = inMemoryProctoringEvents.filter(e => e.secId === secId)
    }

    const penalty = events.reduce((sum, e) => sum + (weights[e.eventType] || 0), 0)
    const score = Math.max(0, 100 - penalty)

    return res.json({ success: true, secId, score, events })
  } catch (e: any) {
    return res.status(500).json({ success: false, message: e?.message || 'internal_error' })
  }
})

<<<<<<< HEAD
// Cloudinary signature endpoint for signed uploads
app.get('/api/cloudinary-signature', (req, res) => {
  try {
    // Prefer consolidated CLOUDINARY_URL; fallback to discrete env vars
    const envUrl = process.env.CLOUDINARY_URL || ''
    let cloudName = process.env.CLOUDINARY_CLOUD_NAME || ''
    let apiKey = process.env.CLOUDINARY_API_KEY || ''
    let apiSecret = process.env.CLOUDINARY_API_SECRET || ''

    if (envUrl) {
      try {
        const u = new URL(envUrl)
        if (!cloudName) cloudName = u.hostname
        if (!apiKey) apiKey = decodeURIComponent(u.username)
        if (!apiSecret) apiSecret = decodeURIComponent(u.password)
      } catch {}
    }

    if (!cloudName || !apiKey || !apiSecret) {
      return res.status(500).json({ success: false, message: 'Cloudinary not configured' })
    }

    const timestamp = Math.floor(Date.now() / 1000)
    const folder = (typeof req.query.folder === 'string' ? req.query.folder : undefined) || undefined
    const upload_preset = (typeof req.query.upload_preset === 'string' ? req.query.upload_preset : undefined) || undefined

    // Build params to sign (alphabetically sorted keys)
    const params: Record<string, string | number> = { timestamp }
    if (folder) params.folder = folder
    if (upload_preset) params.upload_preset = upload_preset

    const toSign = Object.keys(params)
      .sort()
      .map((k) => `${k}=${params[k]}`)
      .join('&')

    const signature = crypto.createHash('sha1').update(toSign + apiSecret).digest('hex')

    return res.json({
      cloudName,
      apiKey,
      timestamp,
      signature,
      uploadPreset: upload_preset || null,
    })
  } catch (e) {
    return res.status(500).json({ success: false, message: 'signature_error' })
=======
// ========== Test Submission Endpoints ==========

// POST /api/test-submissions - Submit a test result
app.post('/api/test-submissions', async (req, res) => {
  try {
    const { secId, sessionToken, responses, score, totalQuestions, completionTime, isProctoringFlagged } = req.body
    
    if (!secId || !responses || score === undefined || !totalQuestions) {
      return res.status(400).json({ success: false, message: 'Missing required fields' })
    }

    const submission = await prisma.testSubmission.create({
      data: {
        secId,
        sessionToken: sessionToken || 'test-token',
        responses,
        score,
        totalQuestions,
        completionTime: completionTime || 0,
        isProctoringFlagged: isProctoringFlagged || false
      }
    })

    console.log(`✅ Test submission created for SEC ${secId}, Score: ${score}%`)
    return res.json({ success: true, data: submission })
  } catch (e: any) {
    console.error('❌ Error creating test submission:', e)
    return res.status(500).json({ success: false, message: e?.message || 'internal_error' })
  }
})

// GET /api/test-submissions/statistics - Get test statistics (must come before generic GET)
app.get('/api/test-submissions/statistics', async (req, res) => {
  try {
    const submissions = await prisma.testSubmission.findMany()
    
    if (submissions.length === 0) {
      return res.json({
        success: true,
        data: {
          totalSubmissions: 0,
          averageScore: 0,
          passRate: 0,
          averageTime: 0
        }
      })
    }
    
    const totalScore = submissions.reduce((sum, sub) => sum + sub.score, 0)
    const avgScore = Math.round(totalScore / submissions.length)
    
    const passed = submissions.filter(sub => sub.score >= 60).length
    const passRate = Math.round((passed / submissions.length) * 100)
    
    const totalTime = submissions.reduce((sum, sub) => sum + sub.completionTime, 0)
    const avgTime = Math.round(totalTime / submissions.length)
    
    return res.json({
      success: true,
      data: {
        totalSubmissions: submissions.length,
        averageScore: avgScore,
        passRate,
        averageTime: avgTime
      }
    })
  } catch (e: any) {
    console.error('❌ Error calculating statistics:', e)
    return res.status(500).json({ success: false, message: e?.message || 'internal_error' })
  }
})

// GET /api/test-submissions - Get all test submissions
app.get('/api/test-submissions', async (req, res) => {
  try {
    const secId = req.query.secId ? String(req.query.secId) : undefined
    
    const where = secId ? { secId } : {}
    const submissions = await prisma.testSubmission.findMany({
      where,
      orderBy: { submittedAt: 'desc' }
    })

    return res.json({ success: true, data: submissions })
  } catch (e: any) {
    console.error('❌ Error fetching test submissions:', e)
    return res.status(500).json({ success: false, message: e?.message || 'internal_error' })
>>>>>>> 4af5bb4d
  }
})

// ========== Help Request Endpoints ==========

// POST /api/help-requests - SEC users submit help requests
app.post('/api/help-requests', async (req, res) => {
  try {
    const authHeader = req.headers.authorization
    if (!authHeader || !authHeader.startsWith('Bearer ')) {
      return res.status(401).json({ success: false, message: 'Authorization token required' })
    }

    const token = authHeader.split(' ')[1]
    let decoded
    try {
      decoded = jwt.verify(token, JWT_SECRET) as any
    } catch (error) {
      return res.status(401).json({ success: false, message: 'Invalid or expired token' })
    }

    if (decoded.role !== 'sec') {
      return res.status(403).json({ success: false, message: 'Only SEC users can submit help requests' })
    }

    const { requestType, description, storeId } = req.body

    if (!requestType || !description) {
      return res.status(400).json({ success: false, message: 'Request type and description are required' })
    }

    // Validate request type
    const validTypes = ['voucher_issue', 'general_assistance']
    if (!validTypes.includes(requestType)) {
      return res.status(400).json({ success: false, message: 'Invalid request type' })
    }

    // Fetch SEC user details
    const secUser = await prisma.sECUser.findUnique({
      where: { id: decoded.userId }
    })

    if (!secUser) {
      return res.status(404).json({ success: false, message: 'SEC user not found' })
    }

    // Create help request
    const helpRequest = await prisma.helpRequest.create({
      data: {
        secUserId: decoded.userId,
        secPhone: secUser.phone,
        secName: secUser.name || null,
        requestType,
        description,
        storeId: storeId || null,
        status: 'pending'
      }
    })

    console.log(`✅ Help request created: ${helpRequest.id} by SEC ${secUser.phone}`)
    
    res.json({
      success: true,
      message: 'Help request submitted successfully',
      data: helpRequest
    })
  } catch (error) {
    console.error('❌ Error creating help request:', error)
    res.status(500).json({
      success: false,
      message: 'Failed to submit help request',
      error: error instanceof Error ? error.message : 'Unknown error'
    })
  }
})

// GET /api/help-requests - SEC users view their own requests
app.get('/api/help-requests', async (req, res) => {
  try {
    const authHeader = req.headers.authorization
    if (!authHeader || !authHeader.startsWith('Bearer ')) {
      return res.status(401).json({ success: false, message: 'Authorization token required' })
    }

    const token = authHeader.split(' ')[1]
    let decoded
    try {
      decoded = jwt.verify(token, JWT_SECRET) as any
    } catch (error) {
      return res.status(401).json({ success: false, message: 'Invalid or expired token' })
    }

    if (decoded.role !== 'sec') {
      return res.status(403).json({ success: false, message: 'Only SEC users can view their help requests' })
    }

    const requests = await prisma.helpRequest.findMany({
      where: { secUserId: decoded.userId },
      include: { store: true },
      orderBy: { createdAt: 'desc' }
    })

    res.json({
      success: true,
      data: requests
    })
  } catch (error) {
    console.error('❌ Error fetching help requests:', error)
    res.status(500).json({
      success: false,
      message: 'Failed to fetch help requests',
      error: error instanceof Error ? error.message : 'Unknown error'
    })
  }
})

// GET /api/admin/help-requests - Admin view all help requests
app.get('/api/admin/help-requests', async (req, res) => {
  try {
    const authHeader = req.headers.authorization
    if (!authHeader || !authHeader.startsWith('Bearer ')) {
      return res.status(401).json({ success: false, message: 'Authorization token required' })
    }

    const token = authHeader.split(' ')[1]
    let decoded
    try {
      decoded = jwt.verify(token, JWT_SECRET) as any
    } catch (error) {
      return res.status(401).json({ success: false, message: 'Invalid or expired token' })
    }

    if (decoded.role !== 'admin') {
      return res.status(403).json({ success: false, message: 'Admin access required' })
    }

    const { status } = req.query
    const where: any = {}
    if (status && typeof status === 'string') {
      where.status = status
    }

    const requests = await prisma.helpRequest.findMany({
      where,
      include: { store: true },
      orderBy: { createdAt: 'desc' }
    })

    console.log(`✅ Admin fetched ${requests.length} help requests`)
    res.json({
      success: true,
      data: requests
    })
  } catch (error) {
    console.error('❌ Error fetching help requests for admin:', error)
    res.status(500).json({
      success: false,
      message: 'Failed to fetch help requests',
      error: error instanceof Error ? error.message : 'Unknown error'
    })
  }
})

// PUT /api/admin/help-requests/:id - Admin update help request
app.put('/api/admin/help-requests/:id', async (req, res) => {
  try {
    const authHeader = req.headers.authorization
    if (!authHeader || !authHeader.startsWith('Bearer ')) {
      return res.status(401).json({ success: false, message: 'Authorization token required' })
    }

    const token = authHeader.split(' ')[1]
    let decoded
    try {
      decoded = jwt.verify(token, JWT_SECRET) as any
    } catch (error) {
      return res.status(401).json({ success: false, message: 'Invalid or expired token' })
    }

    if (decoded.role !== 'admin') {
      return res.status(403).json({ success: false, message: 'Admin access required' })
    }

    const { id } = req.params
    const { status, adminNotes } = req.body

    const updateData: any = {}
    if (status) updateData.status = status
    if (adminNotes !== undefined) updateData.adminNotes = adminNotes
    
    if (status === 'resolved') {
      updateData.resolvedBy = decoded.username || decoded.userId
      updateData.resolvedAt = new Date()
    }

    const helpRequest = await prisma.helpRequest.update({
      where: { id },
      data: updateData
    })

    console.log(`✅ Help request ${id} updated by admin ${decoded.username}`)
    res.json({
      success: true,
      message: 'Help request updated successfully',
      data: helpRequest
    })
  } catch (error) {
    console.error('❌ Error updating help request:', error)
    res.status(500).json({
      success: false,
      message: 'Failed to update help request',
      error: error instanceof Error ? error.message : 'Unknown error'
    })
  }
})

// Health check endpoint
app.get('/api/health', (req, res) => {
  res.json({
    success: true,
    message: 'API server is running',
    timestamp: new Date().toISOString()
  })
})

// For local development - start server if not in Vercel environment
if (!process.env.VERCEL) {
  app.listen(PORT, async () => {
    // Run essential data checks on startup (silently)
    await ensureEssentialSKUs()
    
    console.log(`🚀 API Server running on http://localhost:${PORT}`)
    console.log(`📍 Available endpoints:`)
    console.log(`   GET /api/health - Health check`)
    console.log(`🔐 Authentication:`)
    console.log(`   POST /api/auth/send-otp - Send OTP to SEC phone`)
    console.log(`   POST /api/auth/verify-otp - Verify OTP and login SEC`)
    console.log(`   POST /api/auth/admin-login - Admin login`)
    console.log(`   PUT /api/auth/update-profile - Update SEC profile`)
    console.log(`   POST /api/auth/logout - Logout user`)
    console.log(`📊 Data:`)
    console.log(`   GET /api/stores - Fetch all stores`)
    console.log(`   GET /api/samsung-skus - Fetch all Samsung SKUs`)
    console.log(`   GET /api/samsung-skus/:id/plans - Fetch plans for specific SKU`)
    console.log(`   GET /api/plans - Fetch all plans`)
    console.log(`   GET /api/plan-price?skuId=:id&planType=:type - Get specific plan price`)
    console.log(`📝 Reports:`)
    console.log(`   POST /api/reports/submit - Submit sales report`)
    console.log(`   GET /api/reports/sec - Get SEC user reports`)
    console.log(`   GET /api/reports/admin - Get all reports (admin)`)
  })
}

// Graceful shutdown
process.on('SIGINT', async () => {
  console.log('🔌 Shutting down gracefully...')
  await prisma.$disconnect()
  process.exit(0)
})

// Run essential data checks for serverless environment
if (process.env.VERCEL) {
  // For serverless, we need to run this on first import
  (async () => {
    try {
      await ensureEssentialSKUs()
    } catch (error) {
      console.error('❌ Failed to run essential data checks on serverless startup:', error)
    }
  })()
}

// Export for Vercel serverless functions
export default app<|MERGE_RESOLUTION|>--- conflicted
+++ resolved
@@ -2868,7 +2868,6 @@
   }
 })
 
-<<<<<<< HEAD
 // Cloudinary signature endpoint for signed uploads
 app.get('/api/cloudinary-signature', (req, res) => {
   try {
@@ -2916,7 +2915,9 @@
     })
   } catch (e) {
     return res.status(500).json({ success: false, message: 'signature_error' })
-=======
+  }
+})
+
 // ========== Test Submission Endpoints ==========
 
 // POST /api/test-submissions - Submit a test result
@@ -3004,7 +3005,6 @@
   } catch (e: any) {
     console.error('❌ Error fetching test submissions:', e)
     return res.status(500).json({ success: false, message: e?.message || 'internal_error' })
->>>>>>> 4af5bb4d
   }
 })
 
