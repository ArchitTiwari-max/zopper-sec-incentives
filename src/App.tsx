<<<<<<< HEAD
import { Routes, Route, Navigate, useLocation } from 'react-router-dom'
import { AuthProvider } from './contexts/AuthContext'
import { PublicOnlyRoute, SECRoute, AdminRoute } from './components/ProtectedRoute'
import { LoginPage } from './pages/Login'
import { SignupPage } from './pages/Signup'
import { ReportPage } from './pages/Report'
import { AdminDashboard } from './pages/AdminDashboard'
import { SecDashboard } from './pages/SecDashboard'
import { AdminLoginPage } from './pages/AdminLogin'
import { Leaderboard } from './pages/Leaderboard'
import { VoucherProcessor } from './pages/VoucherProcessor'
import { AdminInvalidImeiProcessor } from './pages/AdminInvalidImeiProcessor'
import { Footer } from './components/Footer'
import { AdminLeaderboard } from './pages/AdminLeaderboard'
import { ReferralPage } from './pages/Referral'
import { AdminReferrals } from './pages/AdminReferrals'
import { AdminReferralVoucherProcessor } from './pages/AdminReferralVoucherProcessor'
import { TestPage } from './pages/TestPage'
import { TestStoreSelection } from './pages/TestStoreSelection'
import { TestResult } from './pages/TestResult'
import { AdminTestResults } from './pages/AdminTestResults'
import { AdminTestInvites } from './pages/AdminTestInvites'
import { AdminProctoringAlerts } from './pages/AdminProctoringAlerts'
import { AdminScreenshots } from './pages/AdminScreenshots'
import { HelpPage } from './pages/Help'
import { AdminHelpRequests } from './pages/AdminHelpRequests'
import { AllResults } from './pages/AllResults'
import { TestDetails } from './pages/TestDetails'
import { AdminQuestionUpload } from './pages/AdminQuestionUpload'

export default function App() {
  const location = useLocation()
  const showFooter = location.pathname !== '/' && location.pathname !== '/leaderboard' && location.pathname !== '/admin/leaderboard'
  const isFullScreenPage = location.pathname === '/leaderboard' || location.pathname === '/admin/leaderboard'
  
  return (
    <AuthProvider>
      {isFullScreenPage ? (
        <Routes>
          <Route path="/leaderboard" element={
            <SECRoute>
              <Leaderboard />
            </SECRoute>
          } />
          <Route path="/admin/leaderboard" element={
            <AdminRoute>
              <AdminLeaderboard />
            </AdminRoute>
          } />
        </Routes>
      ) : (
        <div className="min-h-screen flex items-center justify-center p-4">
          <div className="w-full max-w-[900px]">
            <Routes>
              {/* Public routes (redirect if already authenticated) */}
              <Route path="/" element={
                <PublicOnlyRoute>
                  <LoginPage />
                </PublicOnlyRoute>
              } />
              <Route path="/admin-login" element={
                <PublicOnlyRoute>
                  <AdminLoginPage />
                </PublicOnlyRoute>
              } />
              <Route path="/signup" element={
                <PublicOnlyRoute>
                  <SignupPage />
                </PublicOnlyRoute>
              } />
              {/* Backward compat redirects */}
              <Route path="/admin" element={<Navigate to="/admin-login" replace />} />
              
              {/* Test routes - require SEC authentication */}
              <Route path="/test-store-selection" element={
                <SECRoute>
                  <TestStoreSelection />
                </SECRoute>
              } />
              <Route path="/test" element={
                <SECRoute>
                  <TestPage />
                </SECRoute>
              } />
              <Route path="/test-result" element={<TestResult />} />
              <Route path="/results" element={<AllResults />} />
              <Route path="/test-details" element={<TestDetails />} />
              
              {/* SEC protected routes */}
              <Route path="/plan-sell-info" element={
                <SECRoute>
                  <SecDashboard />
                </SECRoute>
              } />
              <Route path="/reporting" element={
                <SECRoute>
                  <ReportPage />
                </SECRoute>
              } />
              <Route path="/referral" element={
                <SECRoute>
                  <ReferralPage />
                </SECRoute>
              } />
              <Route path="/help" element={
                <SECRoute>
                  <HelpPage />
                </SECRoute>
              } />
              {/* Backward compat redirects */}
              <Route path="/dashboard" element={<Navigate to="/plan-sell-info" replace />} />
              <Route path="/report" element={<Navigate to="/reporting" replace />} />
              
              {/* Admin protected routes */}
              <Route path="/admin/dashboard" element={
                <AdminRoute>
                  <AdminDashboard />
                </AdminRoute>
              } />
              <Route path="/admin/voucher-processor" element={
                <AdminRoute>
                  <VoucherProcessor />
                </AdminRoute>
              } />
              <Route path="/admin/invalid-imei-processor" element={
                <AdminRoute>
                  <AdminInvalidImeiProcessor />
                </AdminRoute>
              } />
              <Route path="/admin/referrals" element={
                <AdminRoute>
                  <AdminReferrals />
                </AdminRoute>
              } />
              <Route path="/admin/referrals/process" element={
                <AdminRoute>
                  <AdminReferralVoucherProcessor />
                </AdminRoute>
              } />
              <Route path="/admin/test-results" element={
                <AdminRoute>
                  <AdminTestResults />
                </AdminRoute>
              } />
              <Route path="/admin/test-invites" element={
                <AdminRoute>
                  <AdminTestInvites />
                </AdminRoute>
              } />
              <Route path="/admin/proctoring" element={
                <AdminRoute>
                  <AdminProctoringAlerts />
                </AdminRoute>
              } />
              <Route path="/admin/screenshots" element={
                <AdminRoute>
                  <AdminScreenshots />
                </AdminRoute>
              } />
              <Route path="/admin/help-requests" element={
                <AdminRoute>
                  <AdminHelpRequests />
                </AdminRoute>
              } />
              <Route path="/admin/questions/upload" element={
                <AdminRoute>
                  <AdminQuestionUpload />
                </AdminRoute>
              } />
              
              {/* Fallback */}
              <Route path="*" element={<Navigate to="/" />} />
            </Routes>
          </div>
        </div>
      )}
      {showFooter && <Footer />}
    </AuthProvider>
  )
}
=======
import { Routes, Route, Navigate, useLocation } from 'react-router-dom'
import { AuthProvider } from './contexts/AuthContext'
import { PublicOnlyRoute, SECRoute, AdminRoute } from './components/ProtectedRoute'
import { LoginPage } from './pages/Login'
import { SignupPage } from './pages/Signup'
import { ReportPage } from './pages/Report'
import { AdminDashboard } from './pages/AdminDashboard'
import { SecDashboard } from './pages/SecDashboard'
import { AdminLoginPage } from './pages/AdminLogin'
import { Leaderboard } from './pages/Leaderboard'
import { VoucherProcessor } from './pages/VoucherProcessor'
import { AdminInvalidImeiProcessor } from './pages/AdminInvalidImeiProcessor'
import { Footer } from './components/Footer'
import { AdminLeaderboard } from './pages/AdminLeaderboard'
import { ReferralPage } from './pages/Referral'
import { AdminReferrals } from './pages/AdminReferrals'
import { AdminReferralVoucherProcessor } from './pages/AdminReferralVoucherProcessor'
import { TestPage } from './pages/TestPage'
import { TestStoreSelection } from './pages/TestStoreSelection'
import { TestResult } from './pages/TestResult'
import { AdminTestResults } from './pages/AdminTestResults'
import { AdminTestInvites } from './pages/AdminTestInvites'
import { AdminProctoringAlerts } from './pages/AdminProctoringAlerts'
import { AdminScreenshots } from './pages/AdminScreenshots'
import { HelpPage } from './pages/Help'
import { AdminHelpRequests } from './pages/AdminHelpRequests'
import { AllResults } from './pages/AllResults'
import { TestDetails } from './pages/TestDetails'
import { AdminQuestionUpload } from './pages/AdminQuestionUpload'
import { AdminQuestionAnalysis } from './pages/AdminQuestionAnalysis'
import { AdminAnswerDetails } from './pages/AdminAnswerDetails'

export default function App() {
  const location = useLocation()
  const showFooter = location.pathname !== '/' && location.pathname !== '/leaderboard' && location.pathname !== '/admin/leaderboard'
  const isFullScreenPage = location.pathname === '/leaderboard' || location.pathname === '/admin/leaderboard'
  
  return (
    <AuthProvider>
      {isFullScreenPage ? (
        <Routes>
          <Route path="/leaderboard" element={
            <SECRoute>
              <Leaderboard />
            </SECRoute>
          } />
          <Route path="/admin/leaderboard" element={
            <AdminRoute>
              <AdminLeaderboard />
            </AdminRoute>
          } />
        </Routes>
      ) : (
        <div className="min-h-screen flex items-center justify-center p-4">
          <div className="w-full max-w-[900px]">
            <Routes>
              {/* Public routes (redirect if already authenticated) */}
              <Route path="/" element={
                <PublicOnlyRoute>
                  <LoginPage />
                </PublicOnlyRoute>
              } />
              <Route path="/admin-login" element={
                <PublicOnlyRoute>
                  <AdminLoginPage />
                </PublicOnlyRoute>
              } />
              <Route path="/signup" element={
                <PublicOnlyRoute>
                  <SignupPage />
                </PublicOnlyRoute>
              } />
              {/* Backward compat redirects */}
              <Route path="/admin" element={<Navigate to="/admin-login" replace />} />
              
              {/* Test routes - require SEC authentication */}
              <Route path="/test-store-selection" element={
                <SECRoute>
                  <TestStoreSelection />
                </SECRoute>
              } />
              <Route path="/test" element={
                <SECRoute>
                  <TestPage />
                </SECRoute>
              } />
              <Route path="/test-result" element={<TestResult />} />
              <Route path="/results" element={<AllResults />} />
              <Route path="/test-details" element={<TestDetails />} />
              
              {/* SEC protected routes */}
              <Route path="/plan-sell-info" element={
                <SECRoute>
                  <SecDashboard />
                </SECRoute>
              } />
              <Route path="/reporting" element={
                <SECRoute>
                  <ReportPage />
                </SECRoute>
              } />
              <Route path="/referral" element={
                <SECRoute>
                  <ReferralPage />
                </SECRoute>
              } />
              <Route path="/help" element={
                <SECRoute>
                  <HelpPage />
                </SECRoute>
              } />
              {/* Backward compat redirects */}
              <Route path="/dashboard" element={<Navigate to="/plan-sell-info" replace />} />
              <Route path="/report" element={<Navigate to="/reporting" replace />} />
              
              {/* Admin protected routes */}
              <Route path="/admin/dashboard" element={
                <AdminRoute>
                  <AdminDashboard />
                </AdminRoute>
              } />
              <Route path="/admin/voucher-processor" element={
                <AdminRoute>
                  <VoucherProcessor />
                </AdminRoute>
              } />
              <Route path="/admin/invalid-imei-processor" element={
                <AdminRoute>
                  <AdminInvalidImeiProcessor />
                </AdminRoute>
              } />
              <Route path="/admin/referrals" element={
                <AdminRoute>
                  <AdminReferrals />
                </AdminRoute>
              } />
              <Route path="/admin/referrals/process" element={
                <AdminRoute>
                  <AdminReferralVoucherProcessor />
                </AdminRoute>
              } />
              <Route path="/admin/test-results" element={
                <AdminRoute>
                  <AdminTestResults />
                </AdminRoute>
              } />
              <Route path="/admin/test-invites" element={
                <AdminRoute>
                  <AdminTestInvites />
                </AdminRoute>
              } />
              <Route path="/admin/proctoring" element={
                <AdminRoute>
                  <AdminProctoringAlerts />
                </AdminRoute>
              } />
              <Route path="/admin/screenshots" element={
                <AdminRoute>
                  <AdminScreenshots />
                </AdminRoute>
              } />
              <Route path="/admin/help-requests" element={
                <AdminRoute>
                  <AdminHelpRequests />
                </AdminRoute>
              } />
              <Route path="/admin/questions/upload" element={
                <AdminRoute>
                  <AdminQuestionUpload />
                </AdminRoute>
              } />
              <Route path="/admin/question-analysis" element={
                <AdminRoute>
                  <AdminQuestionAnalysis />
                </AdminRoute>
              } />
              <Route path="/admin/answer-details" element={
                <AdminRoute>
                  <AdminAnswerDetails />
                </AdminRoute>
              } />
              
              {/* Fallback */}
              <Route path="*" element={<Navigate to="/" />} />
            </Routes>
          </div>
        </div>
      )}
      {showFooter && <Footer />}
    </AuthProvider>
  )
}
>>>>>>> 0b991041
<|MERGE_RESOLUTION|>--- conflicted
+++ resolved
@@ -1,185 +1,3 @@
-<<<<<<< HEAD
-import { Routes, Route, Navigate, useLocation } from 'react-router-dom'
-import { AuthProvider } from './contexts/AuthContext'
-import { PublicOnlyRoute, SECRoute, AdminRoute } from './components/ProtectedRoute'
-import { LoginPage } from './pages/Login'
-import { SignupPage } from './pages/Signup'
-import { ReportPage } from './pages/Report'
-import { AdminDashboard } from './pages/AdminDashboard'
-import { SecDashboard } from './pages/SecDashboard'
-import { AdminLoginPage } from './pages/AdminLogin'
-import { Leaderboard } from './pages/Leaderboard'
-import { VoucherProcessor } from './pages/VoucherProcessor'
-import { AdminInvalidImeiProcessor } from './pages/AdminInvalidImeiProcessor'
-import { Footer } from './components/Footer'
-import { AdminLeaderboard } from './pages/AdminLeaderboard'
-import { ReferralPage } from './pages/Referral'
-import { AdminReferrals } from './pages/AdminReferrals'
-import { AdminReferralVoucherProcessor } from './pages/AdminReferralVoucherProcessor'
-import { TestPage } from './pages/TestPage'
-import { TestStoreSelection } from './pages/TestStoreSelection'
-import { TestResult } from './pages/TestResult'
-import { AdminTestResults } from './pages/AdminTestResults'
-import { AdminTestInvites } from './pages/AdminTestInvites'
-import { AdminProctoringAlerts } from './pages/AdminProctoringAlerts'
-import { AdminScreenshots } from './pages/AdminScreenshots'
-import { HelpPage } from './pages/Help'
-import { AdminHelpRequests } from './pages/AdminHelpRequests'
-import { AllResults } from './pages/AllResults'
-import { TestDetails } from './pages/TestDetails'
-import { AdminQuestionUpload } from './pages/AdminQuestionUpload'
-
-export default function App() {
-  const location = useLocation()
-  const showFooter = location.pathname !== '/' && location.pathname !== '/leaderboard' && location.pathname !== '/admin/leaderboard'
-  const isFullScreenPage = location.pathname === '/leaderboard' || location.pathname === '/admin/leaderboard'
-  
-  return (
-    <AuthProvider>
-      {isFullScreenPage ? (
-        <Routes>
-          <Route path="/leaderboard" element={
-            <SECRoute>
-              <Leaderboard />
-            </SECRoute>
-          } />
-          <Route path="/admin/leaderboard" element={
-            <AdminRoute>
-              <AdminLeaderboard />
-            </AdminRoute>
-          } />
-        </Routes>
-      ) : (
-        <div className="min-h-screen flex items-center justify-center p-4">
-          <div className="w-full max-w-[900px]">
-            <Routes>
-              {/* Public routes (redirect if already authenticated) */}
-              <Route path="/" element={
-                <PublicOnlyRoute>
-                  <LoginPage />
-                </PublicOnlyRoute>
-              } />
-              <Route path="/admin-login" element={
-                <PublicOnlyRoute>
-                  <AdminLoginPage />
-                </PublicOnlyRoute>
-              } />
-              <Route path="/signup" element={
-                <PublicOnlyRoute>
-                  <SignupPage />
-                </PublicOnlyRoute>
-              } />
-              {/* Backward compat redirects */}
-              <Route path="/admin" element={<Navigate to="/admin-login" replace />} />
-              
-              {/* Test routes - require SEC authentication */}
-              <Route path="/test-store-selection" element={
-                <SECRoute>
-                  <TestStoreSelection />
-                </SECRoute>
-              } />
-              <Route path="/test" element={
-                <SECRoute>
-                  <TestPage />
-                </SECRoute>
-              } />
-              <Route path="/test-result" element={<TestResult />} />
-              <Route path="/results" element={<AllResults />} />
-              <Route path="/test-details" element={<TestDetails />} />
-              
-              {/* SEC protected routes */}
-              <Route path="/plan-sell-info" element={
-                <SECRoute>
-                  <SecDashboard />
-                </SECRoute>
-              } />
-              <Route path="/reporting" element={
-                <SECRoute>
-                  <ReportPage />
-                </SECRoute>
-              } />
-              <Route path="/referral" element={
-                <SECRoute>
-                  <ReferralPage />
-                </SECRoute>
-              } />
-              <Route path="/help" element={
-                <SECRoute>
-                  <HelpPage />
-                </SECRoute>
-              } />
-              {/* Backward compat redirects */}
-              <Route path="/dashboard" element={<Navigate to="/plan-sell-info" replace />} />
-              <Route path="/report" element={<Navigate to="/reporting" replace />} />
-              
-              {/* Admin protected routes */}
-              <Route path="/admin/dashboard" element={
-                <AdminRoute>
-                  <AdminDashboard />
-                </AdminRoute>
-              } />
-              <Route path="/admin/voucher-processor" element={
-                <AdminRoute>
-                  <VoucherProcessor />
-                </AdminRoute>
-              } />
-              <Route path="/admin/invalid-imei-processor" element={
-                <AdminRoute>
-                  <AdminInvalidImeiProcessor />
-                </AdminRoute>
-              } />
-              <Route path="/admin/referrals" element={
-                <AdminRoute>
-                  <AdminReferrals />
-                </AdminRoute>
-              } />
-              <Route path="/admin/referrals/process" element={
-                <AdminRoute>
-                  <AdminReferralVoucherProcessor />
-                </AdminRoute>
-              } />
-              <Route path="/admin/test-results" element={
-                <AdminRoute>
-                  <AdminTestResults />
-                </AdminRoute>
-              } />
-              <Route path="/admin/test-invites" element={
-                <AdminRoute>
-                  <AdminTestInvites />
-                </AdminRoute>
-              } />
-              <Route path="/admin/proctoring" element={
-                <AdminRoute>
-                  <AdminProctoringAlerts />
-                </AdminRoute>
-              } />
-              <Route path="/admin/screenshots" element={
-                <AdminRoute>
-                  <AdminScreenshots />
-                </AdminRoute>
-              } />
-              <Route path="/admin/help-requests" element={
-                <AdminRoute>
-                  <AdminHelpRequests />
-                </AdminRoute>
-              } />
-              <Route path="/admin/questions/upload" element={
-                <AdminRoute>
-                  <AdminQuestionUpload />
-                </AdminRoute>
-              } />
-              
-              {/* Fallback */}
-              <Route path="*" element={<Navigate to="/" />} />
-            </Routes>
-          </div>
-        </div>
-      )}
-      {showFooter && <Footer />}
-    </AuthProvider>
-  )
-}
-=======
 import { Routes, Route, Navigate, useLocation } from 'react-router-dom'
 import { AuthProvider } from './contexts/AuthContext'
 import { PublicOnlyRoute, SECRoute, AdminRoute } from './components/ProtectedRoute'
@@ -371,5 +189,4 @@
       {showFooter && <Footer />}
     </AuthProvider>
   )
-}
->>>>>>> 0b991041
+}