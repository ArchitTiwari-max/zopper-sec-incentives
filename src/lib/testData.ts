<<<<<<< HEAD
export interface Question {
  id: number
  question: string
  options: string[]
  correctAnswer: string
  category?: string
}

export interface TestResponse {
  questionId: number
  selectedAnswer: string
  answeredAt: string
}

export interface TestSubmission {
  id?: string
  secId: string
  phone?: string
  sessionToken: string
  responses: TestResponse[]
  score: number
  totalQuestions: number
  submittedAt: string
  completionTime: number // in seconds
  isProctoringFlagged?: boolean
  screenshotUrls?: string[]
  storeId?: string
  storeName?: string
  storeCity?: string
}

// Samsung Care+ Question Bank - All 40+ questions
const allSamsungQuestions: Question[] = [
  // Section A: Situation-Based (Customer Scenarios)
  { id: 1, question: "A customer drops their new Samsung phone in water two weeks after buying it but didn't buy the plan. They now want to buy it. What do you say and why?", options: ["A) Yes, they can still buy it with extra charges.", "B) Yes, but it will cover only water damage.", "C) No, the plan must be bought within 7 days", "D) Yes, if they show proof of damage."], correctAnswer: "C", category: "Section A" },
  { id: 2, question: "A Fold phone customer comes on Day 8 after purchase to buy the plan. How do you respond?", options: ["A) Eligible with late purchase fees.", "B) Accept only if diagnostics are done immediately.", "C) Not eligible — Fold/Flip models must buy within 7 days.", "D) Accept the purchase — Fold phones have 30 days to buy."], correctAnswer: "C", category: "Section A" },
  { id: 3, question: "A customer's name is on the invoice, but their father uses the phone. Will the plan still cover the father?", options: ["A) Yes, coverage extends to spouse, children, and parents.", "B) Yes, but only if father's name is added later.", "C) No, unless a transfer fee is paid.", "D) No, coverage is only for the buyer."], correctAnswer: "A", category: "Section A" },
  { id: 4, question: "A company buys 50 phones and 50 plans for staff. Who will be treated as the 'Customer' for claim purposes?", options: ["A) The plan provider, Zopper.", "B) Only the store where it was purchased.", "C) The company or its authorised representative/employee.", "D) Any employee who uses the phone."], correctAnswer: "C", category: "Section A" },
  { id: 5, question: "A buyer lost the phone invoice but has the plan confirmation email. What will you advise before they raise a claim?", options: ["A) Submit only a screenshot of the My Galaxy app.", "B) They must provide both the device and plan invoice or get a copy.", "C) No issue — the email alone is enough.", "D) Ask them to file a police report first."], correctAnswer: "C", category: "Section A" },
  { id: 6, question: "A customer's phone was damaged on the same day as buying it and the plan. Can they raise a claim immediately?", options: ["A) Yes, damage after plan activation is covered.", "B) No, because the plan starts 7 days later.", "C) Yes, but only for manufacturing defects.", "D) No, because claims before diagnostics are invalid."], correctAnswer: "A", category: "Section A" },
  { id: 7, question: "If a customer upgrades their phone after six months, can the plan be transferred?", options: ["A) Only if the new device is Samsung.", "B) Yes, the plan moves to the new device automatically.", "C) No, the plan stays linked to the registered device.", "D) Yes, only once per customer."], correctAnswer: "C", category: "Section A" },

  // Section B: Application-Based (Decision & Policy Use)
  { id: 11, question: "You're trying to convince a hesitant customer. What's the strongest difference between this plan and a normal warranty?", options: ["A) Warranty covers accidental damage; plan covers only manufacturing faults.", "B) Warranty covers manufacturing faults; plan covers accidental and liquid damage.", "C) Warranty and plan both cover the same issues.", "D) Plan covers theft; warranty covers water damage."], correctAnswer: "B", category: "Section B" },
  { id: 12, question: "If a customer made three damage claims in one year, can they still make a fourth? What's the condition?", options: ["A) Yes, unlimited claims allowed within invoice value limit.", "B) No, only three claims allowed.", "C) Yes, but only after paying an extra fee.", "D) No, unless the plan is renewed."], correctAnswer: "A", category: "Section B" },
  { id: 13, question: "How would you explain the 'processing fee' to a customer to avoid confusion later?", options: ["A) Small fee charged per repair; varies by phone category.", "B) Fee only applies for the first claim.", "C) Fee is optional if the customer requests.", "D) Fee covers warranty extensions."], correctAnswer: "A", category: "Section B" },
  { id: 14, question: "A customer says, 'I'll buy the plan next week.' What persuasive yet honest point can you make?", options: ["A) Encourage immediate purchase — must be bought within 7 days", "B) Accept later purchase with penalty.", "C) Advise buying next month for better coverage.", "D) Suggest buying another phone instead."], correctAnswer: "A", category: "Section B" },
  { id: 16, question: "A customer wants to know if screen cracks are covered. How would you clarify using plan terminology?", options: ["A) Only scratches are covered.", "B) No physical damage is covered.", "C) Yes — accidental physical damage like screen cracks is included.", "D) Only water damage is covered."], correctAnswer: "C", category: "Section B" },
  { id: 17, question: "If a device fails due to manufacturing fault, should the plan or the warranty be used first?", options: ["A) Warranty should be used first; plan covers accidental/liquid damage.", "B) Plan should be used first; warranty is optional.", "C) Either can be used interchangeably.", "D) Warranty only if phone is older than 6 months."], correctAnswer: "A", category: "Section B" },
  { id: 18, question: "A customer says, 'I dropped my phone; only the camera glass broke.' Does the plan cover this?", options: ["A) No, camera glass is excluded.", "B) Yes, it counts as accidental physical damage.", "C) Only if entire camera module is broken.", "D) No, only screen damage is covered."], correctAnswer: "B", category: "Section B" },
  { id: 19, question: "A buyer got the phone through a gift from a friend. Can they still buy the plan in their own name?", options: ["A) Yes, if friend transfers invoice.", "B) No — plan only valid for original purchaser from official channel.", "C) Yes, after 3-day waiting period.", "D) Only if it's a Fold/Flip phone."], correctAnswer: "B", category: "Section B" },
  { id: 20, question: "How would you handle a customer accusing the store of hiding plan limitations?", options: ["A) Apologize and refund immediately.", "B) Stay calm, show brochure or official terms, clarify politely.", "C) Escalate to higher management only.", "D) Deny any limitations exist."], correctAnswer: "B", category: "Section B" },

  // Section C: Knowledge-Based (Plan Details)
  { id: 22, question: "How long does the plan last from activation?", options: ["A) 6 months", "B) 2 years", "C) 1 year", "D) Until first claim"], correctAnswer: "C", category: "Section C" },
  { id: 23, question: "Within how many days must a customer buy the plan after phone purchase?", options: ["A) 7 days", "B) 3 days (or 30 days with diagnostics)", "C) 15 days", "D) 60 days"], correctAnswer: "B", category: "Section C" },
  { id: 26, question: "Can the plan be purchased for non-Samsung phones?", options: ["A) Yes, with additional fee", "B) No, only Samsung phones", "C) Only for phones under warranty", "D) Yes, if registered on My Galaxy App"], correctAnswer: "B", category: "Section C" },
  { id: 27, question: "How many total repair claims can a customer make in one year?", options: ["A) 1", "B) 3", "C) Unlimited within invoice value limit", "D) 5"], correctAnswer: "C", category: "Section C" },
  { id: 28, question: "What is the maximum claim value?", options: ["A) Half of invoice value", "B) Unlimited claims with each claim upto invoice value of the phone", "C) No limit", "D) Only for screen repairs"], correctAnswer: "B", category: "Section C" },
  { id: 29, question: "Is a processing fee charged for every claim?", options: ["A) No", "B) Yes", "C) Only for the first claim", "D) Only for liquid damage claims"], correctAnswer: "B", category: "Section C" },
  { id: 30, question: "Who else can use the phone under the same plan apart from the buyer?", options: ["A) Only spouse", "B) Spouse, children, or parents", "C) Any friend of the buyer", "D) Only business employees"], correctAnswer: "B", category: "Section C" },

  // Section D: Real-World Scenarios (Applied Skills)
  { id: 31, question: "A customer claims their phone fell in a pool and stopped working. What 3 questions should you ask before directing them to service?", options: ["A) Was the plan active? When did damage happen?", "B) What colour is the phone? When purchased? Who gifted it?", "C) Did they buy insurance? Did they drop it before purchase? What is the IMEI?", "D) Is it Fold/Flip? Warranty status? Store location?"], correctAnswer: "A", category: "Section D" },
  { id: 32, question: "Unsure if a customer's plan is active. How do you confirm?", options: ["A) Only Check confirmation email /Whatsapp / SMS received by Customer", "B) Only Check with Samsung Care+ Call Center team", "C) Only ask Zopper POC to confirm", "D) Confirmation of the plan activation can be obtained by using all of the mechanisms mentioned in A, B and C"], correctAnswer: "D", category: "Section D" },
  { id: 34, question: "Parent buying a phone for child but worries about coverage. What do you say?", options: ["A) Coverage applies only to the buyer", "B) Children are covered under family provision", "C) Only spouse can use phone", "D) Child needs separate plan"], correctAnswer: "B", category: "Section D" },
  { id: 35, question: "Explain 'Registered Device' to a confused customer.", options: ["A) Device enrolled under plan within valid time frame", "B) Any phone the customer owns", "C) Only Fold/Flip phones", "D) Phone purchased from Zopper only"], correctAnswer: "A", category: "Section D" },
  { id: 37, question: "How do you explain 'Plan Term' to someone who thinks it means EMI period?", options: ["A) 1-year coverage, not payment period", "B) Number of claims allowed", "C) Time to repair phone", "D) Warranty period"], correctAnswer: "A", category: "Section D" },
  { id: 39, question: "Customer thinks 'unlimited claims' means 'free repairs every time.' What do you say?", options: ["A) Unlimited claims allowed, but each has processing fee, total up to invoice value", "B) Yes, truly unlimited free repairs", "C) Only 3 free repairs allowed", "D) Fee applies only for liquid damage"], correctAnswer: "A", category: "Section D" },
  { id: 40, question: "Another employee gives wrong plan info. How do you correct them?", options: ["A) Ignore it", "B) Correct politely using official policy documents", "C) Report immediately to manager", "D) Tell customer instead"], correctAnswer: "B", category: "Section D" },

  // Section E: Advanced Scenario Application
  { id: 41, question: "A customer's plan activation is pending; phone gets water damage. What happens?", options: ["A) Claim valid after plan activation", "B) Claim automatically rejected", "C) Claim accepted if purchased within 7 days", "D) Claim partially valid"], correctAnswer: "A", category: "Section E" },
  { id: 42, question: "Fold phone purchased 2 days ago, plan purchased on same day. Claim for screen crack today — is it valid?", options: ["A) Yes, accidental damage is covered", "B) No, first claim only after 30 days", "C) No, only liquid damage covered", "D) Yes, but only after diagnostics"], correctAnswer: "A", category: "Section E" },
  { id: 44, question: "Customer's spouse uses the registered device and damages it. Claim?", options: ["A) Denied — only buyer covered", "B) Covered — family members included", "C) Covered only if spouse's name added later", "D) Partially covered"], correctAnswer: "B", category: "Section E" },
  { id: 45, question: "Customer asks if refurbished phones can have the plan.", options: ["A) Yes, with special approval", "B) No — plan not valid for refurbished or returned phones", "C) Yes, but only Fold/Flip", "D) Only if purchased online"], correctAnswer: "B", category: "Section E" },
  { id: 47, question: "How is invoice value related to claims?", options: ["A) Maximum total repair claims equal invoice value", "B) Unlimited money reimbursed", "C) Only half invoice value covered", "D) Only processing fee covered"], correctAnswer: "A", category: "Section E" },
  { id: 48, question: "Plan purchased on same day as phone — when does coverage start?", options: ["A) Day of purchase/activation", "B) Next day", "C) After diagnostics only", "D) After one week"], correctAnswer: "A", category: "Section E" },
  { id: 50, question: "Employee asks if unlimited claims mean multiple free repairs. How to answer?", options: ["A) Unlimited claims, but total cost cannot exceed invoice value and processing fee applies each time", "B) Truly unlimited free repairs", "C) Only 3 repairs allowed", "D) Only one repair per 6 months"], correctAnswer: "A", category: "Section E" }
]

/**
 * Generate random 10 questions ensuring at least one from each section
 * Uses phone number as seed for consistent questions per user
 */
function generateQuestionsForPhone(phone: string): Question[] {
  // Use phone as seed for deterministic randomization
  const seed = phone.split('').reduce((acc, char) => acc + char.charCodeAt(0), 0)
  
  // Simple seeded random function
  let randomSeed = seed
  const seededRandom = () => {
    randomSeed = (randomSeed * 1664525 + 1013904223) % 4294967296
    return randomSeed / 4294967296
  }
  
  // Group questions by section
  const sections: { [key: string]: Question[] } = {
    'Section A': allSamsungQuestions.filter(q => q.category === 'Section A'),
    'Section B': allSamsungQuestions.filter(q => q.category === 'Section B'),
    'Section C': allSamsungQuestions.filter(q => q.category === 'Section C'),
    'Section D': allSamsungQuestions.filter(q => q.category === 'Section D'),
    'Section E': allSamsungQuestions.filter(q => q.category === 'Section E')
  }
  
  const selectedQuestions: Question[] = []
  
  // Step 1: Select one question from each section
  Object.values(sections).forEach(sectionQuestions => {
    if (sectionQuestions.length > 0) {
      const randomIndex = Math.floor(seededRandom() * sectionQuestions.length)
      selectedQuestions.push(sectionQuestions[randomIndex])
    }
  })
  
  // Step 2: Select 5 more random questions from remaining pool
  const remainingQuestions = allSamsungQuestions.filter(
    q => !selectedQuestions.find(sq => sq.id === q.id)
  )
  
  // Shuffle remaining questions
  const shuffled = [...remainingQuestions]
  for (let i = shuffled.length - 1; i > 0; i--) {
    const j = Math.floor(seededRandom() * (i + 1))
    ;[shuffled[i], shuffled[j]] = [shuffled[j], shuffled[i]]
  }
  
  selectedQuestions.push(...shuffled.slice(0, 5))
  
  // Step 3: Shuffle final selection
  for (let i = selectedQuestions.length - 1; i > 0; i--) {
    const j = Math.floor(seededRandom() * (i + 1))
    ;[selectedQuestions[i], selectedQuestions[j]] = [selectedQuestions[j], selectedQuestions[i]]
  }
  
  return selectedQuestions
}

// Cache for generated questions per phone
const questionCache = new Map<string, Question[]>()

/**
 * Get questions for a specific phone number
 * Questions are generated once per phone and cached
 */
export function getQuestionsForPhone(phone: string): Question[] {
  if (!questionCache.has(phone)) {
    const questions = generateQuestionsForPhone(phone)
    questionCache.set(phone, questions)
  }
  return questionCache.get(phone)!
}

// Export for backward compatibility
export const sampleQuestions: Question[] = allSamsungQuestions.slice(0, 10)

/**
 * Get all test submissions from API
 * @param secId Optional SEC ID to filter results for a specific user
 */
import { config } from '@/lib/config'

export async function getTestSubmissions(secId?: string): Promise<TestSubmission[]> {
  try {
    const queryParams = secId ? `?secId=${encodeURIComponent(secId)}` : ''
    const apiUrl = `${config.apiUrl}/test-submissions${queryParams}`
    console.log('🔍 Fetching test submissions from', apiUrl)

    // Timeout after 10s to avoid indefinite loading if API is down
    const controller = new AbortController()
    const timeout = setTimeout(() => controller.abort(), 10000)

    const response = await fetch(apiUrl, { signal: controller.signal })
    clearTimeout(timeout)

    console.log('📡 Response status:', response.status, response.statusText)
    const result = await response.json()
    console.log('📦 API result:', result)
    if (result.success && result.data) {
      console.log(`✅ Found ${result.data.length} test submissions`)
      return result.data.map((item: any) => ({
        id: item.id,
        secId: item.secId,
        phone: item.phone || (item.secId && /^\d{10}$/.test(item.secId) ? item.secId : undefined),
        sessionToken: item.sessionToken,
        responses: item.responses,
        score: item.score,
        totalQuestions: item.totalQuestions,
        submittedAt: item.submittedAt,
        completionTime: item.completionTime,
        isProctoringFlagged: item.isProctoringFlagged,
        screenshotUrls: item.screenshotUrls || [],
        storeId: item.storeId,
        storeName: item.storeName,
        storeCity: item.storeCity
      }))
    }
    console.warn('⚠️ No data found in API response')
    return []
  } catch (error) {
    if ((error as any)?.name === 'AbortError') {
      console.error('❌ Fetch test submissions timed out')
    } else {
      console.error('❌ Error fetching test submissions:', error)
    }
    return []
  }
}

/**
 * Save test submission to API
 */
export async function saveTestSubmission(submission: TestSubmission): Promise<void> {
  try {
    const response = await fetch(`${config.apiUrl}/test-submissions`, {
      method: 'POST',
      headers: {
        'Content-Type': 'application/json'
      },
      body: JSON.stringify(submission)
    })
    const result = await response.json()
    if (!result.success) {
      throw new Error(result.message || 'Failed to save submission')
    }
  } catch (error) {
    console.error('Error saving test submission:', error)
    throw error
  }
}

/**
 * Calculate test score
 */
export function calculateScore(responses: TestResponse[], questions: Question[]): number {
  let correct = 0
  
  responses.forEach(response => {
    const question = questions.find(q => q.id === response.questionId)
    if (question && response.selectedAnswer === question.correctAnswer) {
      correct++
    }
  })
  
  return Math.round((correct / questions.length) * 100)
}

/**
 * Get test statistics for admin dashboard
 */
export async function getTestStatistics() {
  try {
    const response = await fetch(`${config.apiUrl}/test-submissions/statistics`)
    const result = await response.json()
    if (result.success && result.data) {
      return result.data
    }
    return {
      totalSubmissions: 0,
      averageScore: 0,
      passRate: 0,
      averageTime: 0
    }
  } catch (error) {
    console.error('Error fetching test statistics:', error)
    return {
      totalSubmissions: 0,
      averageScore: 0,
      passRate: 0,
      averageTime: 0
    }
  }
}
=======
export interface Question {
  id: number
  question: string
  options: string[]
  correctAnswer: string
  category?: string
}

export interface TestResponse {
  questionId: number
  selectedAnswer: string
  answeredAt: string
  // Enriched fields from backend
  questionText?: string
  options?: string[]
  correctAnswer?: string
  isCorrect?: boolean
}

export interface TestSubmission {
  id?: string
  secId: string
  phone?: string
  sessionToken: string
  responses: TestResponse[]
  score: number
  totalQuestions: number
  submittedAt: string
  completionTime: number // in seconds
  isProctoringFlagged?: boolean
  screenshotUrls?: string[]
  storeId?: string
  storeName?: string
  storeCity?: string
}

// Samsung Care+ Question Bank - All 40+ questions
const allSamsungQuestions: Question[] = [
  // Section A: Situation-Based (Customer Scenarios)
  { id: 1, question: "A customer drops their new Samsung phone in water two weeks after buying it but didn't buy the plan. They now want to buy it. What do you say and why?", options: ["A) Yes, they can still buy it with extra charges.", "B) Yes, but it will cover only water damage.", "C) No, the plan must be bought within 7 days", "D) Yes, if they show proof of damage."], correctAnswer: "C", category: "Section A" },
  { id: 2, question: "A Fold phone customer comes on Day 8 after purchase to buy the plan. How do you respond?", options: ["A) Eligible with late purchase fees.", "B) Accept only if diagnostics are done immediately.", "C) Not eligible — Fold/Flip models must buy within 7 days.", "D) Accept the purchase — Fold phones have 30 days to buy."], correctAnswer: "C", category: "Section A" },
  { id: 3, question: "A customer's name is on the invoice, but their father uses the phone. Will the plan still cover the father?", options: ["A) Yes, coverage extends to spouse, children, and parents.", "B) Yes, but only if father's name is added later.", "C) No, unless a transfer fee is paid.", "D) No, coverage is only for the buyer."], correctAnswer: "A", category: "Section A" },
  { id: 4, question: "A company buys 50 phones and 50 plans for staff. Who will be treated as the 'Customer' for claim purposes?", options: ["A) The plan provider, Zopper.", "B) Only the store where it was purchased.", "C) The company or its authorised representative/employee.", "D) Any employee who uses the phone."], correctAnswer: "C", category: "Section A" },
  { id: 5, question: "A buyer lost the phone invoice but has the plan confirmation email. What will you advise before they raise a claim?", options: ["A) Submit only a screenshot of the My Galaxy app.", "B) They must provide both the device and plan invoice or get a copy.", "C) No issue — the email alone is enough.", "D) Ask them to file a police report first."], correctAnswer: "C", category: "Section A" },
  { id: 6, question: "A customer's phone was damaged on the same day as buying it and the plan. Can they raise a claim immediately?", options: ["A) Yes, damage after plan activation is covered.", "B) No, because the plan starts 7 days later.", "C) Yes, but only for manufacturing defects.", "D) No, because claims before diagnostics are invalid."], correctAnswer: "A", category: "Section A" },
  { id: 7, question: "If a customer upgrades their phone after six months, can the plan be transferred?", options: ["A) Only if the new device is Samsung.", "B) Yes, the plan moves to the new device automatically.", "C) No, the plan stays linked to the registered device.", "D) Yes, only once per customer."], correctAnswer: "C", category: "Section A" },

  // Section B: Application-Based (Decision & Policy Use)
  { id: 11, question: "You're trying to convince a hesitant customer. What's the strongest difference between this plan and a normal warranty?", options: ["A) Warranty covers accidental damage; plan covers only manufacturing faults.", "B) Warranty covers manufacturing faults; plan covers accidental and liquid damage.", "C) Warranty and plan both cover the same issues.", "D) Plan covers theft; warranty covers water damage."], correctAnswer: "B", category: "Section B" },
  { id: 12, question: "If a customer made three damage claims in one year, can they still make a fourth? What's the condition?", options: ["A) Yes, unlimited claims allowed within invoice value limit.", "B) No, only three claims allowed.", "C) Yes, but only after paying an extra fee.", "D) No, unless the plan is renewed."], correctAnswer: "A", category: "Section B" },
  { id: 13, question: "How would you explain the 'processing fee' to a customer to avoid confusion later?", options: ["A) Small fee charged per repair; varies by phone category.", "B) Fee only applies for the first claim.", "C) Fee is optional if the customer requests.", "D) Fee covers warranty extensions."], correctAnswer: "A", category: "Section B" },
  { id: 14, question: "A customer says, 'I'll buy the plan next week.' What persuasive yet honest point can you make?", options: ["A) Encourage immediate purchase — must be bought within 7 days", "B) Accept later purchase with penalty.", "C) Advise buying next month for better coverage.", "D) Suggest buying another phone instead."], correctAnswer: "A", category: "Section B" },
  { id: 16, question: "A customer wants to know if screen cracks are covered. How would you clarify using plan terminology?", options: ["A) Only scratches are covered.", "B) No physical damage is covered.", "C) Yes — accidental physical damage like screen cracks is included.", "D) Only water damage is covered."], correctAnswer: "C", category: "Section B" },
  { id: 17, question: "If a device fails due to manufacturing fault, should the plan or the warranty be used first?", options: ["A) Warranty should be used first; plan covers accidental/liquid damage.", "B) Plan should be used first; warranty is optional.", "C) Either can be used interchangeably.", "D) Warranty only if phone is older than 6 months."], correctAnswer: "A", category: "Section B" },
  { id: 18, question: "A customer says, 'I dropped my phone; only the camera glass broke.' Does the plan cover this?", options: ["A) No, camera glass is excluded.", "B) Yes, it counts as accidental physical damage.", "C) Only if entire camera module is broken.", "D) No, only screen damage is covered."], correctAnswer: "B", category: "Section B" },
  { id: 19, question: "A buyer got the phone through a gift from a friend. Can they still buy the plan in their own name?", options: ["A) Yes, if friend transfers invoice.", "B) No — plan only valid for original purchaser from official channel.", "C) Yes, after 3-day waiting period.", "D) Only if it's a Fold/Flip phone."], correctAnswer: "B", category: "Section B" },
  { id: 20, question: "How would you handle a customer accusing the store of hiding plan limitations?", options: ["A) Apologize and refund immediately.", "B) Stay calm, show brochure or official terms, clarify politely.", "C) Escalate to higher management only.", "D) Deny any limitations exist."], correctAnswer: "B", category: "Section B" },

  // Section C: Knowledge-Based (Plan Details)
  { id: 22, question: "How long does the plan last from activation?", options: ["A) 6 months", "B) 2 years", "C) 1 year", "D) Until first claim"], correctAnswer: "C", category: "Section C" },
  { id: 23, question: "Within how many days must a customer buy the plan after phone purchase?", options: ["A) 7 days", "B) 3 days (or 30 days with diagnostics)", "C) 15 days", "D) 60 days"], correctAnswer: "B", category: "Section C" },
  { id: 26, question: "Can the plan be purchased for non-Samsung phones?", options: ["A) Yes, with additional fee", "B) No, only Samsung phones", "C) Only for phones under warranty", "D) Yes, if registered on My Galaxy App"], correctAnswer: "B", category: "Section C" },
  { id: 27, question: "How many total repair claims can a customer make in one year?", options: ["A) 1", "B) 3", "C) Unlimited within invoice value limit", "D) 5"], correctAnswer: "C", category: "Section C" },
  { id: 28, question: "What is the maximum claim value?", options: ["A) Half of invoice value", "B) Unlimited claims with each claim upto invoice value of the phone", "C) No limit", "D) Only for screen repairs"], correctAnswer: "B", category: "Section C" },
  { id: 29, question: "Is a processing fee charged for every claim?", options: ["A) No", "B) Yes", "C) Only for the first claim", "D) Only for liquid damage claims"], correctAnswer: "B", category: "Section C" },
  { id: 30, question: "Who else can use the phone under the same plan apart from the buyer?", options: ["A) Only spouse", "B) Spouse, children, or parents", "C) Any friend of the buyer", "D) Only business employees"], correctAnswer: "B", category: "Section C" },

  // Section D: Real-World Scenarios (Applied Skills)
  { id: 31, question: "A customer claims their phone fell in a pool and stopped working. What 3 questions should you ask before directing them to service?", options: ["A) Was the plan active? When did damage happen?", "B) What colour is the phone? When purchased? Who gifted it?", "C) Did they buy insurance? Did they drop it before purchase? What is the IMEI?", "D) Is it Fold/Flip? Warranty status? Store location?"], correctAnswer: "A", category: "Section D" },
  { id: 32, question: "Unsure if a customer's plan is active. How do you confirm?", options: ["A) Only Check confirmation email /Whatsapp / SMS received by Customer", "B) Only Check with Samsung Care+ Call Center team", "C) Only ask Zopper POC to confirm", "D) Confirmation of the plan activation can be obtained by using all of the mechanisms mentioned in A, B and C"], correctAnswer: "D", category: "Section D" },
  { id: 34, question: "Parent buying a phone for child but worries about coverage. What do you say?", options: ["A) Coverage applies only to the buyer", "B) Children are covered under family provision", "C) Only spouse can use phone", "D) Child needs separate plan"], correctAnswer: "B", category: "Section D" },
  { id: 35, question: "Explain 'Registered Device' to a confused customer.", options: ["A) Device enrolled under plan within valid time frame", "B) Any phone the customer owns", "C) Only Fold/Flip phones", "D) Phone purchased from Zopper only"], correctAnswer: "A", category: "Section D" },
  { id: 37, question: "How do you explain 'Plan Term' to someone who thinks it means EMI period?", options: ["A) 1-year coverage, not payment period", "B) Number of claims allowed", "C) Time to repair phone", "D) Warranty period"], correctAnswer: "A", category: "Section D" },
  { id: 39, question: "Customer thinks 'unlimited claims' means 'free repairs every time.' What do you say?", options: ["A) Unlimited claims allowed, but each has processing fee, total up to invoice value", "B) Yes, truly unlimited free repairs", "C) Only 3 free repairs allowed", "D) Fee applies only for liquid damage"], correctAnswer: "A", category: "Section D" },
  { id: 40, question: "Another employee gives wrong plan info. How do you correct them?", options: ["A) Ignore it", "B) Correct politely using official policy documents", "C) Report immediately to manager", "D) Tell customer instead"], correctAnswer: "B", category: "Section D" },

  // Section E: Advanced Scenario Application
  { id: 41, question: "A customer's plan activation is pending; phone gets water damage. What happens?", options: ["A) Claim valid after plan activation", "B) Claim automatically rejected", "C) Claim accepted if purchased within 7 days", "D) Claim partially valid"], correctAnswer: "A", category: "Section E" },
  { id: 42, question: "Fold phone purchased 2 days ago, plan purchased on same day. Claim for screen crack today — is it valid?", options: ["A) Yes, accidental damage is covered", "B) No, first claim only after 30 days", "C) No, only liquid damage covered", "D) Yes, but only after diagnostics"], correctAnswer: "A", category: "Section E" },
  { id: 44, question: "Customer's spouse uses the registered device and damages it. Claim?", options: ["A) Denied — only buyer covered", "B) Covered — family members included", "C) Covered only if spouse's name added later", "D) Partially covered"], correctAnswer: "B", category: "Section E" },
  { id: 45, question: "Customer asks if refurbished phones can have the plan.", options: ["A) Yes, with special approval", "B) No — plan not valid for refurbished or returned phones", "C) Yes, but only Fold/Flip", "D) Only if purchased online"], correctAnswer: "B", category: "Section E" },
  { id: 47, question: "How is invoice value related to claims?", options: ["A) Maximum total repair claims equal invoice value", "B) Unlimited money reimbursed", "C) Only half invoice value covered", "D) Only processing fee covered"], correctAnswer: "A", category: "Section E" },
  { id: 48, question: "Plan purchased on same day as phone — when does coverage start?", options: ["A) Day of purchase/activation", "B) Next day", "C) After diagnostics only", "D) After one week"], correctAnswer: "A", category: "Section E" },
  { id: 50, question: "Employee asks if unlimited claims mean multiple free repairs. How to answer?", options: ["A) Unlimited claims, but total cost cannot exceed invoice value and processing fee applies each time", "B) Truly unlimited free repairs", "C) Only 3 repairs allowed", "D) Only one repair per 6 months"], correctAnswer: "A", category: "Section E" }
]

/**
 * Generate random 10 questions ensuring at least one from each section
 * Uses phone number as seed for consistent questions per user
 */
function generateQuestionsForPhone(phone: string): Question[] {
  // Use phone as seed for deterministic randomization
  const seed = phone.split('').reduce((acc, char) => acc + char.charCodeAt(0), 0)
  
  // Simple seeded random function
  let randomSeed = seed
  const seededRandom = () => {
    randomSeed = (randomSeed * 1664525 + 1013904223) % 4294967296
    return randomSeed / 4294967296
  }
  
  // Group questions by section
  const sections: { [key: string]: Question[] } = {
    'Section A': allSamsungQuestions.filter(q => q.category === 'Section A'),
    'Section B': allSamsungQuestions.filter(q => q.category === 'Section B'),
    'Section C': allSamsungQuestions.filter(q => q.category === 'Section C'),
    'Section D': allSamsungQuestions.filter(q => q.category === 'Section D'),
    'Section E': allSamsungQuestions.filter(q => q.category === 'Section E')
  }
  
  const selectedQuestions: Question[] = []
  
  // Step 1: Select one question from each section
  Object.values(sections).forEach(sectionQuestions => {
    if (sectionQuestions.length > 0) {
      const randomIndex = Math.floor(seededRandom() * sectionQuestions.length)
      selectedQuestions.push(sectionQuestions[randomIndex])
    }
  })
  
  // Step 2: Select 5 more random questions from remaining pool
  const remainingQuestions = allSamsungQuestions.filter(
    q => !selectedQuestions.find(sq => sq.id === q.id)
  )
  
  // Shuffle remaining questions
  const shuffled = [...remainingQuestions]
  for (let i = shuffled.length - 1; i > 0; i--) {
    const j = Math.floor(seededRandom() * (i + 1))
    ;[shuffled[i], shuffled[j]] = [shuffled[j], shuffled[i]]
  }
  
  selectedQuestions.push(...shuffled.slice(0, 5))
  
  // Step 3: Shuffle final selection
  for (let i = selectedQuestions.length - 1; i > 0; i--) {
    const j = Math.floor(seededRandom() * (i + 1))
    ;[selectedQuestions[i], selectedQuestions[j]] = [selectedQuestions[j], selectedQuestions[i]]
  }
  
  return selectedQuestions
}

// Cache for generated questions per phone
const questionCache = new Map<string, Question[]>()

/**
 * Get questions for a specific phone number
 * Questions are generated once per phone and cached
 */
export function getQuestionsForPhone(phone: string): Question[] {
  if (!questionCache.has(phone)) {
    const questions = generateQuestionsForPhone(phone)
    questionCache.set(phone, questions)
  }
  return questionCache.get(phone)!
}

// Export for backward compatibility
export const sampleQuestions: Question[] = allSamsungQuestions.slice(0, 10)

/**
 * Get all test submissions from API
 * @param secId Optional SEC ID to filter results for a specific user
 */
import { config } from '@/lib/config'

export async function getTestSubmissions(secId?: string): Promise<TestSubmission[]> {
  try {
    const queryParams = secId ? `?secId=${encodeURIComponent(secId)}` : ''
    const apiUrl = `${config.apiUrl}/test-submissions${queryParams}`
    console.log('🔍 Fetching test submissions from', apiUrl)

    // Timeout after 10s to avoid indefinite loading if API is down
    const controller = new AbortController()
    const timeout = setTimeout(() => controller.abort(), 10000)

    const response = await fetch(apiUrl, { signal: controller.signal })
    clearTimeout(timeout)

    console.log('📡 Response status:', response.status, response.statusText)
    const result = await response.json()
    console.log('📦 API result:', result)
    if (result.success && result.data) {
      console.log(`✅ Found ${result.data.length} test submissions`)
      return result.data.map((item: any) => ({
        id: item.id,
        secId: item.secId,
        phone: item.phone || (item.secId && /^\d{10}$/.test(item.secId) ? item.secId : undefined),
        sessionToken: item.sessionToken,
        responses: item.responses,
        score: item.score,
        totalQuestions: item.totalQuestions,
        submittedAt: item.submittedAt,
        completionTime: item.completionTime,
        isProctoringFlagged: item.isProctoringFlagged,
        screenshotUrls: item.screenshotUrls || [],
        storeId: item.storeId,
        storeName: item.storeName,
        storeCity: item.storeCity
      }))
    }
    console.warn('⚠️ No data found in API response')
    return []
  } catch (error) {
    if ((error as any)?.name === 'AbortError') {
      console.error('❌ Fetch test submissions timed out')
    } else {
      console.error('❌ Error fetching test submissions:', error)
    }
    return []
  }
}

/**
 * Save test submission to API
 */
export async function saveTestSubmission(submission: TestSubmission): Promise<void> {
  try {
    const response = await fetch(`${config.apiUrl}/test-submissions`, {
      method: 'POST',
      headers: {
        'Content-Type': 'application/json'
      },
      body: JSON.stringify(submission)
    })
    const result = await response.json()
    if (!result.success) {
      throw new Error(result.message || 'Failed to save submission')
    }
  } catch (error) {
    console.error('Error saving test submission:', error)
    throw error
  }
}

/**
 * Calculate test score
 */
export function calculateScore(responses: TestResponse[], questions: Question[]): number {
  let correct = 0
  
  responses.forEach(response => {
    const question = questions.find(q => q.id === response.questionId)
    if (question && response.selectedAnswer === question.correctAnswer) {
      correct++
    }
  })
  
  return Math.round((correct / questions.length) * 100)
}

/**
 * Get test statistics for admin dashboard
 */
export async function getTestStatistics() {
  try {
    const response = await fetch(`${config.apiUrl}/test-submissions/statistics`)
    const result = await response.json()
    if (result.success && result.data) {
      return result.data
    }
    return {
      totalSubmissions: 0,
      averageScore: 0,
      passRate: 0,
      averageTime: 0
    }
  } catch (error) {
    console.error('Error fetching test statistics:', error)
    return {
      totalSubmissions: 0,
      averageScore: 0,
      passRate: 0,
      averageTime: 0
    }
  }
}
>>>>>>> 0b991041
<|MERGE_RESOLUTION|>--- conflicted
+++ resolved
@@ -1,4 +1,3 @@
-<<<<<<< HEAD
 export interface Question {
   id: number
   question: string
@@ -11,6 +10,11 @@
   questionId: number
   selectedAnswer: string
   answeredAt: string
+  // Enriched fields from backend
+  questionText?: string
+  options?: string[]
+  correctAnswer?: string
+  isCorrect?: boolean
 }
 
 export interface TestSubmission {
@@ -271,284 +275,4 @@
       averageTime: 0
     }
   }
-}
-=======
-export interface Question {
-  id: number
-  question: string
-  options: string[]
-  correctAnswer: string
-  category?: string
-}
-
-export interface TestResponse {
-  questionId: number
-  selectedAnswer: string
-  answeredAt: string
-  // Enriched fields from backend
-  questionText?: string
-  options?: string[]
-  correctAnswer?: string
-  isCorrect?: boolean
-}
-
-export interface TestSubmission {
-  id?: string
-  secId: string
-  phone?: string
-  sessionToken: string
-  responses: TestResponse[]
-  score: number
-  totalQuestions: number
-  submittedAt: string
-  completionTime: number // in seconds
-  isProctoringFlagged?: boolean
-  screenshotUrls?: string[]
-  storeId?: string
-  storeName?: string
-  storeCity?: string
-}
-
-// Samsung Care+ Question Bank - All 40+ questions
-const allSamsungQuestions: Question[] = [
-  // Section A: Situation-Based (Customer Scenarios)
-  { id: 1, question: "A customer drops their new Samsung phone in water two weeks after buying it but didn't buy the plan. They now want to buy it. What do you say and why?", options: ["A) Yes, they can still buy it with extra charges.", "B) Yes, but it will cover only water damage.", "C) No, the plan must be bought within 7 days", "D) Yes, if they show proof of damage."], correctAnswer: "C", category: "Section A" },
-  { id: 2, question: "A Fold phone customer comes on Day 8 after purchase to buy the plan. How do you respond?", options: ["A) Eligible with late purchase fees.", "B) Accept only if diagnostics are done immediately.", "C) Not eligible — Fold/Flip models must buy within 7 days.", "D) Accept the purchase — Fold phones have 30 days to buy."], correctAnswer: "C", category: "Section A" },
-  { id: 3, question: "A customer's name is on the invoice, but their father uses the phone. Will the plan still cover the father?", options: ["A) Yes, coverage extends to spouse, children, and parents.", "B) Yes, but only if father's name is added later.", "C) No, unless a transfer fee is paid.", "D) No, coverage is only for the buyer."], correctAnswer: "A", category: "Section A" },
-  { id: 4, question: "A company buys 50 phones and 50 plans for staff. Who will be treated as the 'Customer' for claim purposes?", options: ["A) The plan provider, Zopper.", "B) Only the store where it was purchased.", "C) The company or its authorised representative/employee.", "D) Any employee who uses the phone."], correctAnswer: "C", category: "Section A" },
-  { id: 5, question: "A buyer lost the phone invoice but has the plan confirmation email. What will you advise before they raise a claim?", options: ["A) Submit only a screenshot of the My Galaxy app.", "B) They must provide both the device and plan invoice or get a copy.", "C) No issue — the email alone is enough.", "D) Ask them to file a police report first."], correctAnswer: "C", category: "Section A" },
-  { id: 6, question: "A customer's phone was damaged on the same day as buying it and the plan. Can they raise a claim immediately?", options: ["A) Yes, damage after plan activation is covered.", "B) No, because the plan starts 7 days later.", "C) Yes, but only for manufacturing defects.", "D) No, because claims before diagnostics are invalid."], correctAnswer: "A", category: "Section A" },
-  { id: 7, question: "If a customer upgrades their phone after six months, can the plan be transferred?", options: ["A) Only if the new device is Samsung.", "B) Yes, the plan moves to the new device automatically.", "C) No, the plan stays linked to the registered device.", "D) Yes, only once per customer."], correctAnswer: "C", category: "Section A" },
-
-  // Section B: Application-Based (Decision & Policy Use)
-  { id: 11, question: "You're trying to convince a hesitant customer. What's the strongest difference between this plan and a normal warranty?", options: ["A) Warranty covers accidental damage; plan covers only manufacturing faults.", "B) Warranty covers manufacturing faults; plan covers accidental and liquid damage.", "C) Warranty and plan both cover the same issues.", "D) Plan covers theft; warranty covers water damage."], correctAnswer: "B", category: "Section B" },
-  { id: 12, question: "If a customer made three damage claims in one year, can they still make a fourth? What's the condition?", options: ["A) Yes, unlimited claims allowed within invoice value limit.", "B) No, only three claims allowed.", "C) Yes, but only after paying an extra fee.", "D) No, unless the plan is renewed."], correctAnswer: "A", category: "Section B" },
-  { id: 13, question: "How would you explain the 'processing fee' to a customer to avoid confusion later?", options: ["A) Small fee charged per repair; varies by phone category.", "B) Fee only applies for the first claim.", "C) Fee is optional if the customer requests.", "D) Fee covers warranty extensions."], correctAnswer: "A", category: "Section B" },
-  { id: 14, question: "A customer says, 'I'll buy the plan next week.' What persuasive yet honest point can you make?", options: ["A) Encourage immediate purchase — must be bought within 7 days", "B) Accept later purchase with penalty.", "C) Advise buying next month for better coverage.", "D) Suggest buying another phone instead."], correctAnswer: "A", category: "Section B" },
-  { id: 16, question: "A customer wants to know if screen cracks are covered. How would you clarify using plan terminology?", options: ["A) Only scratches are covered.", "B) No physical damage is covered.", "C) Yes — accidental physical damage like screen cracks is included.", "D) Only water damage is covered."], correctAnswer: "C", category: "Section B" },
-  { id: 17, question: "If a device fails due to manufacturing fault, should the plan or the warranty be used first?", options: ["A) Warranty should be used first; plan covers accidental/liquid damage.", "B) Plan should be used first; warranty is optional.", "C) Either can be used interchangeably.", "D) Warranty only if phone is older than 6 months."], correctAnswer: "A", category: "Section B" },
-  { id: 18, question: "A customer says, 'I dropped my phone; only the camera glass broke.' Does the plan cover this?", options: ["A) No, camera glass is excluded.", "B) Yes, it counts as accidental physical damage.", "C) Only if entire camera module is broken.", "D) No, only screen damage is covered."], correctAnswer: "B", category: "Section B" },
-  { id: 19, question: "A buyer got the phone through a gift from a friend. Can they still buy the plan in their own name?", options: ["A) Yes, if friend transfers invoice.", "B) No — plan only valid for original purchaser from official channel.", "C) Yes, after 3-day waiting period.", "D) Only if it's a Fold/Flip phone."], correctAnswer: "B", category: "Section B" },
-  { id: 20, question: "How would you handle a customer accusing the store of hiding plan limitations?", options: ["A) Apologize and refund immediately.", "B) Stay calm, show brochure or official terms, clarify politely.", "C) Escalate to higher management only.", "D) Deny any limitations exist."], correctAnswer: "B", category: "Section B" },
-
-  // Section C: Knowledge-Based (Plan Details)
-  { id: 22, question: "How long does the plan last from activation?", options: ["A) 6 months", "B) 2 years", "C) 1 year", "D) Until first claim"], correctAnswer: "C", category: "Section C" },
-  { id: 23, question: "Within how many days must a customer buy the plan after phone purchase?", options: ["A) 7 days", "B) 3 days (or 30 days with diagnostics)", "C) 15 days", "D) 60 days"], correctAnswer: "B", category: "Section C" },
-  { id: 26, question: "Can the plan be purchased for non-Samsung phones?", options: ["A) Yes, with additional fee", "B) No, only Samsung phones", "C) Only for phones under warranty", "D) Yes, if registered on My Galaxy App"], correctAnswer: "B", category: "Section C" },
-  { id: 27, question: "How many total repair claims can a customer make in one year?", options: ["A) 1", "B) 3", "C) Unlimited within invoice value limit", "D) 5"], correctAnswer: "C", category: "Section C" },
-  { id: 28, question: "What is the maximum claim value?", options: ["A) Half of invoice value", "B) Unlimited claims with each claim upto invoice value of the phone", "C) No limit", "D) Only for screen repairs"], correctAnswer: "B", category: "Section C" },
-  { id: 29, question: "Is a processing fee charged for every claim?", options: ["A) No", "B) Yes", "C) Only for the first claim", "D) Only for liquid damage claims"], correctAnswer: "B", category: "Section C" },
-  { id: 30, question: "Who else can use the phone under the same plan apart from the buyer?", options: ["A) Only spouse", "B) Spouse, children, or parents", "C) Any friend of the buyer", "D) Only business employees"], correctAnswer: "B", category: "Section C" },
-
-  // Section D: Real-World Scenarios (Applied Skills)
-  { id: 31, question: "A customer claims their phone fell in a pool and stopped working. What 3 questions should you ask before directing them to service?", options: ["A) Was the plan active? When did damage happen?", "B) What colour is the phone? When purchased? Who gifted it?", "C) Did they buy insurance? Did they drop it before purchase? What is the IMEI?", "D) Is it Fold/Flip? Warranty status? Store location?"], correctAnswer: "A", category: "Section D" },
-  { id: 32, question: "Unsure if a customer's plan is active. How do you confirm?", options: ["A) Only Check confirmation email /Whatsapp / SMS received by Customer", "B) Only Check with Samsung Care+ Call Center team", "C) Only ask Zopper POC to confirm", "D) Confirmation of the plan activation can be obtained by using all of the mechanisms mentioned in A, B and C"], correctAnswer: "D", category: "Section D" },
-  { id: 34, question: "Parent buying a phone for child but worries about coverage. What do you say?", options: ["A) Coverage applies only to the buyer", "B) Children are covered under family provision", "C) Only spouse can use phone", "D) Child needs separate plan"], correctAnswer: "B", category: "Section D" },
-  { id: 35, question: "Explain 'Registered Device' to a confused customer.", options: ["A) Device enrolled under plan within valid time frame", "B) Any phone the customer owns", "C) Only Fold/Flip phones", "D) Phone purchased from Zopper only"], correctAnswer: "A", category: "Section D" },
-  { id: 37, question: "How do you explain 'Plan Term' to someone who thinks it means EMI period?", options: ["A) 1-year coverage, not payment period", "B) Number of claims allowed", "C) Time to repair phone", "D) Warranty period"], correctAnswer: "A", category: "Section D" },
-  { id: 39, question: "Customer thinks 'unlimited claims' means 'free repairs every time.' What do you say?", options: ["A) Unlimited claims allowed, but each has processing fee, total up to invoice value", "B) Yes, truly unlimited free repairs", "C) Only 3 free repairs allowed", "D) Fee applies only for liquid damage"], correctAnswer: "A", category: "Section D" },
-  { id: 40, question: "Another employee gives wrong plan info. How do you correct them?", options: ["A) Ignore it", "B) Correct politely using official policy documents", "C) Report immediately to manager", "D) Tell customer instead"], correctAnswer: "B", category: "Section D" },
-
-  // Section E: Advanced Scenario Application
-  { id: 41, question: "A customer's plan activation is pending; phone gets water damage. What happens?", options: ["A) Claim valid after plan activation", "B) Claim automatically rejected", "C) Claim accepted if purchased within 7 days", "D) Claim partially valid"], correctAnswer: "A", category: "Section E" },
-  { id: 42, question: "Fold phone purchased 2 days ago, plan purchased on same day. Claim for screen crack today — is it valid?", options: ["A) Yes, accidental damage is covered", "B) No, first claim only after 30 days", "C) No, only liquid damage covered", "D) Yes, but only after diagnostics"], correctAnswer: "A", category: "Section E" },
-  { id: 44, question: "Customer's spouse uses the registered device and damages it. Claim?", options: ["A) Denied — only buyer covered", "B) Covered — family members included", "C) Covered only if spouse's name added later", "D) Partially covered"], correctAnswer: "B", category: "Section E" },
-  { id: 45, question: "Customer asks if refurbished phones can have the plan.", options: ["A) Yes, with special approval", "B) No — plan not valid for refurbished or returned phones", "C) Yes, but only Fold/Flip", "D) Only if purchased online"], correctAnswer: "B", category: "Section E" },
-  { id: 47, question: "How is invoice value related to claims?", options: ["A) Maximum total repair claims equal invoice value", "B) Unlimited money reimbursed", "C) Only half invoice value covered", "D) Only processing fee covered"], correctAnswer: "A", category: "Section E" },
-  { id: 48, question: "Plan purchased on same day as phone — when does coverage start?", options: ["A) Day of purchase/activation", "B) Next day", "C) After diagnostics only", "D) After one week"], correctAnswer: "A", category: "Section E" },
-  { id: 50, question: "Employee asks if unlimited claims mean multiple free repairs. How to answer?", options: ["A) Unlimited claims, but total cost cannot exceed invoice value and processing fee applies each time", "B) Truly unlimited free repairs", "C) Only 3 repairs allowed", "D) Only one repair per 6 months"], correctAnswer: "A", category: "Section E" }
-]
-
-/**
- * Generate random 10 questions ensuring at least one from each section
- * Uses phone number as seed for consistent questions per user
- */
-function generateQuestionsForPhone(phone: string): Question[] {
-  // Use phone as seed for deterministic randomization
-  const seed = phone.split('').reduce((acc, char) => acc + char.charCodeAt(0), 0)
-  
-  // Simple seeded random function
-  let randomSeed = seed
-  const seededRandom = () => {
-    randomSeed = (randomSeed * 1664525 + 1013904223) % 4294967296
-    return randomSeed / 4294967296
-  }
-  
-  // Group questions by section
-  const sections: { [key: string]: Question[] } = {
-    'Section A': allSamsungQuestions.filter(q => q.category === 'Section A'),
-    'Section B': allSamsungQuestions.filter(q => q.category === 'Section B'),
-    'Section C': allSamsungQuestions.filter(q => q.category === 'Section C'),
-    'Section D': allSamsungQuestions.filter(q => q.category === 'Section D'),
-    'Section E': allSamsungQuestions.filter(q => q.category === 'Section E')
-  }
-  
-  const selectedQuestions: Question[] = []
-  
-  // Step 1: Select one question from each section
-  Object.values(sections).forEach(sectionQuestions => {
-    if (sectionQuestions.length > 0) {
-      const randomIndex = Math.floor(seededRandom() * sectionQuestions.length)
-      selectedQuestions.push(sectionQuestions[randomIndex])
-    }
-  })
-  
-  // Step 2: Select 5 more random questions from remaining pool
-  const remainingQuestions = allSamsungQuestions.filter(
-    q => !selectedQuestions.find(sq => sq.id === q.id)
-  )
-  
-  // Shuffle remaining questions
-  const shuffled = [...remainingQuestions]
-  for (let i = shuffled.length - 1; i > 0; i--) {
-    const j = Math.floor(seededRandom() * (i + 1))
-    ;[shuffled[i], shuffled[j]] = [shuffled[j], shuffled[i]]
-  }
-  
-  selectedQuestions.push(...shuffled.slice(0, 5))
-  
-  // Step 3: Shuffle final selection
-  for (let i = selectedQuestions.length - 1; i > 0; i--) {
-    const j = Math.floor(seededRandom() * (i + 1))
-    ;[selectedQuestions[i], selectedQuestions[j]] = [selectedQuestions[j], selectedQuestions[i]]
-  }
-  
-  return selectedQuestions
-}
-
-// Cache for generated questions per phone
-const questionCache = new Map<string, Question[]>()
-
-/**
- * Get questions for a specific phone number
- * Questions are generated once per phone and cached
- */
-export function getQuestionsForPhone(phone: string): Question[] {
-  if (!questionCache.has(phone)) {
-    const questions = generateQuestionsForPhone(phone)
-    questionCache.set(phone, questions)
-  }
-  return questionCache.get(phone)!
-}
-
-// Export for backward compatibility
-export const sampleQuestions: Question[] = allSamsungQuestions.slice(0, 10)
-
-/**
- * Get all test submissions from API
- * @param secId Optional SEC ID to filter results for a specific user
- */
-import { config } from '@/lib/config'
-
-export async function getTestSubmissions(secId?: string): Promise<TestSubmission[]> {
-  try {
-    const queryParams = secId ? `?secId=${encodeURIComponent(secId)}` : ''
-    const apiUrl = `${config.apiUrl}/test-submissions${queryParams}`
-    console.log('🔍 Fetching test submissions from', apiUrl)
-
-    // Timeout after 10s to avoid indefinite loading if API is down
-    const controller = new AbortController()
-    const timeout = setTimeout(() => controller.abort(), 10000)
-
-    const response = await fetch(apiUrl, { signal: controller.signal })
-    clearTimeout(timeout)
-
-    console.log('📡 Response status:', response.status, response.statusText)
-    const result = await response.json()
-    console.log('📦 API result:', result)
-    if (result.success && result.data) {
-      console.log(`✅ Found ${result.data.length} test submissions`)
-      return result.data.map((item: any) => ({
-        id: item.id,
-        secId: item.secId,
-        phone: item.phone || (item.secId && /^\d{10}$/.test(item.secId) ? item.secId : undefined),
-        sessionToken: item.sessionToken,
-        responses: item.responses,
-        score: item.score,
-        totalQuestions: item.totalQuestions,
-        submittedAt: item.submittedAt,
-        completionTime: item.completionTime,
-        isProctoringFlagged: item.isProctoringFlagged,
-        screenshotUrls: item.screenshotUrls || [],
-        storeId: item.storeId,
-        storeName: item.storeName,
-        storeCity: item.storeCity
-      }))
-    }
-    console.warn('⚠️ No data found in API response')
-    return []
-  } catch (error) {
-    if ((error as any)?.name === 'AbortError') {
-      console.error('❌ Fetch test submissions timed out')
-    } else {
-      console.error('❌ Error fetching test submissions:', error)
-    }
-    return []
-  }
-}
-
-/**
- * Save test submission to API
- */
-export async function saveTestSubmission(submission: TestSubmission): Promise<void> {
-  try {
-    const response = await fetch(`${config.apiUrl}/test-submissions`, {
-      method: 'POST',
-      headers: {
-        'Content-Type': 'application/json'
-      },
-      body: JSON.stringify(submission)
-    })
-    const result = await response.json()
-    if (!result.success) {
-      throw new Error(result.message || 'Failed to save submission')
-    }
-  } catch (error) {
-    console.error('Error saving test submission:', error)
-    throw error
-  }
-}
-
-/**
- * Calculate test score
- */
-export function calculateScore(responses: TestResponse[], questions: Question[]): number {
-  let correct = 0
-  
-  responses.forEach(response => {
-    const question = questions.find(q => q.id === response.questionId)
-    if (question && response.selectedAnswer === question.correctAnswer) {
-      correct++
-    }
-  })
-  
-  return Math.round((correct / questions.length) * 100)
-}
-
-/**
- * Get test statistics for admin dashboard
- */
-export async function getTestStatistics() {
-  try {
-    const response = await fetch(`${config.apiUrl}/test-submissions/statistics`)
-    const result = await response.json()
-    if (result.success && result.data) {
-      return result.data
-    }
-    return {
-      totalSubmissions: 0,
-      averageScore: 0,
-      passRate: 0,
-      averageTime: 0
-    }
-  } catch (error) {
-    console.error('Error fetching test statistics:', error)
-    return {
-      totalSubmissions: 0,
-      averageScore: 0,
-      passRate: 0,
-      averageTime: 0
-    }
-  }
-}
->>>>>>> 0b991041
+}