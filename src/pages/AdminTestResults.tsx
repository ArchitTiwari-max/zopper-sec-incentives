<<<<<<< HEAD
import { useState, useEffect } from 'react'
import { useNavigate } from 'react-router-dom'
import { getTestSubmissions, getTestStatistics, TestSubmission } from '@/lib/testData'
import * as XLSX from 'xlsx'
import { FaArrowLeft } from 'react-icons/fa'

export function AdminTestResults() {
  const navigate = useNavigate()
  const [submissions, setSubmissions] = useState<TestSubmission[]>([])
  const [filteredSubmissions, setFilteredSubmissions] = useState<TestSubmission[]>([])
  const [stats, setStats] = useState({
    totalSubmissions: 0,
    averageScore: 0,
    passRate: 0,
    averageTime: 0
  })
  const [sortBy, setSortBy] = useState<'score' | 'submittedAt' | 'secId'>('submittedAt')
  const [sortOrder, setSortOrder] = useState<'asc' | 'desc'>('desc')
  const [filterScore, setFilterScore] = useState<'all' | 'pass' | 'fail'>('all')

  useEffect(() => {
    const fetchData = async () => {
      const data = await getTestSubmissions()
      const statistics = await getTestStatistics()
      setSubmissions(data)
      setFilteredSubmissions(data)
      setStats(statistics)
    }
    fetchData()
  }, [])

  useEffect(() => {
    let filtered = [...submissions]

    // Apply score filter
    if (filterScore === 'pass') {
      filtered = filtered.filter(sub => sub.score >= 60)
    } else if (filterScore === 'fail') {
      filtered = filtered.filter(sub => sub.score < 60)
    }

    // Apply sorting
    filtered.sort((a, b) => {
      let comparison = 0
      
      switch (sortBy) {
        case 'score':
          comparison = a.score - b.score
          break
        case 'submittedAt':
          comparison = new Date(a.submittedAt).getTime() - new Date(b.submittedAt).getTime()
          break
        case 'secId':
          comparison = a.secId.localeCompare(b.secId)
          break
      }
      
      return sortOrder === 'desc' ? -comparison : comparison
    })

    setFilteredSubmissions(filtered)
  }, [submissions, sortBy, sortOrder, filterScore])

  const handleSort = (column: typeof sortBy) => {
    if (sortBy === column) {
      setSortOrder(sortOrder === 'asc' ? 'desc' : 'asc')
    } else {
      setSortBy(column)
      setSortOrder('desc')
    }
  }

  const exportToExcel = () => {
    if (filteredSubmissions.length === 0) {
      alert('No data to export')
      return
    }

    const exportData = filteredSubmissions.map(submission => ({
      'SEC ID': submission.secId,
      'Store': submission.storeName ? `${submission.storeName}, ${submission.storeCity || ''}` : 'N/A',
      'Score': submission.score + '%',
      'Questions Answered': submission.responses.length,
      'Total Questions': submission.totalQuestions,
      'Completion Time (min)': Math.round(submission.completionTime / 60),
      'Submitted At': new Date(submission.submittedAt).toLocaleString(),
      'Status': submission.score >= 60 ? 'PASS' : 'FAIL',
      'Proctoring Flagged': submission.isProctoringFlagged ? 'YES' : 'NO'
    }))

    const ws = XLSX.utils.json_to_sheet(exportData)
    const wb = XLSX.utils.book_new()
    XLSX.utils.book_append_sheet(wb, ws, 'Test Results')

    // Auto-size columns
    const colWidths = Object.keys(exportData[0] || {}).map(key => ({
      wch: Math.max(key.length, 15)
    }))
    ws['!cols'] = colWidths

    XLSX.writeFile(wb, `SEC_Test_Results_${new Date().toISOString().split('T')[0]}.xlsx`)
  }

  const formatTime = (seconds: number): string => {
    const minutes = Math.floor(seconds / 60)
    const remainingSeconds = seconds % 60
    return `${minutes}m ${remainingSeconds}s`
  }

  const getScoreColor = (score: number): string => {
    if (score >= 80) return 'text-green-600 bg-green-50'
    if (score >= 60) return 'text-yellow-600 bg-yellow-50'
    return 'text-red-600 bg-red-50'
  }

  return (
    <div className="space-y-6">
      <div className="flex justify-between items-center">
        <div className="flex items-center gap-3">
          <button
            onClick={() => navigate('/admin/dashboard')}
            className="flex items-center gap-2 px-3 py-2 text-gray-600 hover:text-gray-800 hover:bg-gray-100 rounded-lg transition-colors"
          >
            <FaArrowLeft size={16} />
            Back
          </button>
          <h1 className="text-2xl font-bold text-gray-900">Test Results</h1>
        </div>
        <button
          onClick={exportToExcel}
          disabled={filteredSubmissions.length === 0}
          className="px-4 py-2 bg-green-600 text-white rounded-lg hover:bg-green-700 disabled:bg-gray-300 disabled:cursor-not-allowed transition-colors flex items-center"
        >
          📊 Export to Excel
        </button>
      </div>

      {/* Statistics Cards */}
      <div className="grid grid-cols-1 md:grid-cols-4 gap-4">
        <div className="bg-white rounded-lg shadow p-6">
          <div className="text-2xl font-bold text-blue-600">{stats.totalSubmissions}</div>
          <div className="text-sm text-gray-600">Total Submissions</div>
        </div>
        <div className="bg-white rounded-lg shadow p-6">
          <div className="text-2xl font-bold text-green-600">{stats.averageScore}%</div>
          <div className="text-sm text-gray-600">Average Score</div>
        </div>
        <div className="bg-white rounded-lg shadow p-6">
          <div className="text-2xl font-bold text-yellow-600">{stats.passRate}%</div>
          <div className="text-sm text-gray-600">Pass Rate (≥60%)</div>
        </div>
        <div className="bg-white rounded-lg shadow p-6">
          <div className="text-2xl font-bold text-purple-600">{formatTime(stats.averageTime)}</div>
          <div className="text-sm text-gray-600">Avg. Time</div>
        </div>
      </div>

      {/* Filters and Controls */}
      <div className="bg-white rounded-lg shadow p-4">
        <div className="flex flex-wrap gap-4 items-center">
          <div className="flex items-center space-x-2">
            <label className="text-sm font-medium text-gray-700">Filter:</label>
            <select
              value={filterScore}
              onChange={(e) => setFilterScore(e.target.value as typeof filterScore)}
              className="border border-gray-300 rounded-md px-3 py-1 text-sm"
            >
              <option value="all">All Results</option>
              <option value="pass">Pass (≥60%)</option>
              <option value="fail">Fail (&lt;60%)</option>
            </select>
          </div>
          
          <div className="text-sm text-gray-600">
            Showing {filteredSubmissions.length} of {submissions.length} results
          </div>
        </div>
      </div>

      {/* Results Table */}
      <div className="bg-white rounded-lg shadow overflow-hidden">
        {filteredSubmissions.length === 0 ? (
          <div className="p-8 text-center text-gray-500">
            <div className="text-4xl mb-4">📊</div>
            <h3 className="text-lg font-medium mb-2">No test submissions yet</h3>
            <p>Test results will appear here once SECs complete their assessments.</p>
          </div>
        ) : (
          <div className="overflow-x-auto">
            <table className="w-full table-fixed">
              <thead className="bg-gray-50">
                <tr>
                  <th 
                    className="w-[8%] px-3 py-3 text-left text-xs font-medium text-gray-500 uppercase tracking-wider cursor-pointer hover:bg-gray-100"
                    onClick={() => handleSort('secId')}
                  >
                    SEC ID {sortBy === 'secId' && (sortOrder === 'desc' ? '↓' : '↑')}
                  </th>
                  <th className="w-[18%] px-3 py-3 text-left text-xs font-medium text-gray-500 uppercase tracking-wider">
                    Store
                  </th>
                  <th 
                    className="w-[10%] px-3 py-3 text-left text-xs font-medium text-gray-500 uppercase tracking-wider cursor-pointer hover:bg-gray-100"
                    onClick={() => handleSort('score')}
                  >
                    Score {sortBy === 'score' && (sortOrder === 'desc' ? '↓' : '↑')}
                  </th>
                  <th className="w-[10%] px-3 py-3 text-left text-xs font-medium text-gray-500 uppercase tracking-wider">
                    Questions
                  </th>
                  <th className="w-[9%] px-3 py-3 text-left text-xs font-medium text-gray-500 uppercase tracking-wider">
                    Time
                  </th>
                  <th 
                    className="w-[18%] px-3 py-3 text-left text-xs font-medium text-gray-500 uppercase tracking-wider cursor-pointer hover:bg-gray-100"
                    onClick={() => handleSort('submittedAt')}
                  >
                    Submitted {sortBy === 'submittedAt' && (sortOrder === 'desc' ? '↓' : '↑')}
                  </th>
                  <th className="w-[18%] px-3 py-3 text-left text-xs font-medium text-gray-500 uppercase tracking-wider">
                    Status
                  </th>
                  <th className="w-[9%] px-3 py-3 text-left text-xs font-medium text-gray-500 uppercase tracking-wider">
                    SS
                  </th>
                </tr>
              </thead>
              <tbody className="bg-white divide-y divide-gray-200">
                {filteredSubmissions.map((submission, i) => (
                  <tr key={submission.id || `${submission.secId}-${submission.submittedAt}-${i}`} className="hover:bg-gray-50">
                    <td className="px-3 py-3 text-sm font-medium text-gray-900 truncate">
                      {submission.secId}
                    </td>
                    <td className="px-3 py-3 text-sm text-gray-900">
                      {submission.storeName ? (
                        <div className="truncate">
                          <div className="font-medium truncate">{submission.storeName}</div>
                          <div className="text-gray-500 text-xs truncate">{submission.storeCity}</div>
                        </div>
                      ) : (
                        <span className="text-gray-400">N/A</span>
                      )}
                    </td>
                    <td className="px-3 py-3">
                      <span className={`px-2 py-1 rounded-full text-xs font-medium inline-block ${getScoreColor(submission.score)}`}>
                        {submission.score}%
                      </span>
                    </td>
                    <td className="px-3 py-3 text-sm text-gray-900">
                      {submission.responses.length}/{submission.totalQuestions}
                    </td>
                    <td className="px-3 py-3 text-sm text-gray-900">
                      {formatTime(submission.completionTime)}
                    </td>
                    <td className="px-3 py-3 text-xs text-gray-900">
                      {new Date(submission.submittedAt).toLocaleString('en-US', { 
                        month: '2-digit', 
                        day: '2-digit', 
                        year: 'numeric',
                        hour: '2-digit',
                        minute: '2-digit'
                      })}
                    </td>
                    <td className="px-3 py-3">
                      <div className="flex flex-col gap-1">
                        <span className={`px-2 py-1 text-xs font-medium rounded-full inline-block text-center ${
                          submission.score >= 60 
                            ? 'bg-green-100 text-green-800' 
                            : 'bg-red-100 text-red-800'
                        }`}>
                          {submission.score >= 60 ? 'PASS' : 'FAIL'}
                        </span>
                        {submission.isProctoringFlagged && (
                          <button
                            onClick={() => navigate(`/admin/proctoring?phone=${encodeURIComponent(submission.phone || submission.secId)}`)}
                            className="px-2 py-1 text-xs font-medium rounded-full bg-orange-100 text-orange-800 hover:bg-orange-200 cursor-pointer transition-colors"
                          >
                            ⚠️ FLAG
                          </button>
                        )}
                      </div>
                    </td>
                    <td className="px-3 py-3">
                      {submission.screenshotUrls && submission.screenshotUrls.length > 0 ? (
                        <div className="flex items-center gap-1">
                          <div className="flex -space-x-2">
                            {submission.screenshotUrls.slice(0, 3).map((url, idx) => (
                              <img
                                key={idx}
                                src={url}
                                alt={`Screenshot ${idx + 1}`}
                                className="w-8 h-8 rounded-full border-2 border-white object-cover cursor-pointer hover:scale-110 transition-transform"
                                onClick={() => navigate(`/admin/screenshots?sessionToken=${encodeURIComponent(submission.sessionToken)}&secId=${encodeURIComponent(submission.secId)}`)}
                                onError={(e) => {
                                  e.currentTarget.style.display = 'none'
                                }}
                              />
                            ))}
                          </div>
                          {submission.screenshotUrls.length > 3 && (
                            <span className="text-xs text-gray-500">+{submission.screenshotUrls.length - 3}</span>
                          )}
                        </div>
                      ) : (
                        <button
                          onClick={() => navigate(`/admin/screenshots?sessionToken=${encodeURIComponent(submission.sessionToken)}&secId=${encodeURIComponent(submission.secId)}`)}
                          className="text-xs bg-blue-600 text-white px-2 py-1 rounded hover:bg-blue-700 transition-colors w-full"
                        >
                          📸 View
                        </button>
                      )}
                    </td>
                  </tr>
                ))}
              </tbody>
            </table>
          </div>
        )}
      </div>
    </div>
  )
=======
import { useState, useEffect } from 'react'
import { useNavigate } from 'react-router-dom'
import { getTestSubmissions, getTestStatistics, TestSubmission } from '@/lib/testData'
import * as XLSX from 'xlsx'
import { FaArrowLeft } from 'react-icons/fa'

export function AdminTestResults() {
  const navigate = useNavigate()
  const [submissions, setSubmissions] = useState<TestSubmission[]>([])
  const [filteredSubmissions, setFilteredSubmissions] = useState<TestSubmission[]>([])
  const [stats, setStats] = useState({
    totalSubmissions: 0,
    averageScore: 0,
    passRate: 0,
    averageTime: 0
  })
  const [sortBy, setSortBy] = useState<'score' | 'submittedAt' | 'secId'>('submittedAt')
  const [sortOrder, setSortOrder] = useState<'asc' | 'desc'>('desc')
  const [filterScore, setFilterScore] = useState<'all' | 'pass' | 'fail'>('all')

  useEffect(() => {
    const fetchData = async () => {
      const data = await getTestSubmissions()
      const statistics = await getTestStatistics()
      setSubmissions(data)
      setFilteredSubmissions(data)
      setStats(statistics)
    }
    fetchData()
  }, [])

  useEffect(() => {
    let filtered = [...submissions]

    // Apply score filter
    if (filterScore === 'pass') {
      filtered = filtered.filter(sub => sub.score >= 60)
    } else if (filterScore === 'fail') {
      filtered = filtered.filter(sub => sub.score < 60)
    }

    // Apply sorting
    filtered.sort((a, b) => {
      let comparison = 0
      
      switch (sortBy) {
        case 'score':
          comparison = a.score - b.score
          break
        case 'submittedAt':
          comparison = new Date(a.submittedAt).getTime() - new Date(b.submittedAt).getTime()
          break
        case 'secId':
          comparison = a.secId.localeCompare(b.secId)
          break
      }
      
      return sortOrder === 'desc' ? -comparison : comparison
    })

    setFilteredSubmissions(filtered)
  }, [submissions, sortBy, sortOrder, filterScore])

  const handleSort = (column: typeof sortBy) => {
    if (sortBy === column) {
      setSortOrder(sortOrder === 'asc' ? 'desc' : 'asc')
    } else {
      setSortBy(column)
      setSortOrder('desc')
    }
  }

  const exportToExcel = () => {
    if (filteredSubmissions.length === 0) {
      alert('No data to export')
      return
    }

    const exportData = filteredSubmissions.map(submission => {
      // Check if responses have enriched data
      const hasEnrichedData = submission.responses.some(r => r.isCorrect !== undefined)
      
      const correctCount = hasEnrichedData ? submission.responses.filter(r => r.isCorrect).length : 'N/A'
      const wrongCount = hasEnrichedData ? submission.responses.filter(r => !r.isCorrect).length : 'N/A'
      const answerDetails = hasEnrichedData 
        ? submission.responses.map((r, idx) => 
            `Q${idx + 1}: ${r.isCorrect ? 'CORRECT' : 'WRONG'} (Selected: ${r.selectedAnswer}, Correct: ${r.correctAnswer})`
          ).join(' | ')
        : 'Answer details not available'
      
      return {
        'SEC ID': submission.secId,
        'Store': submission.storeName ? `${submission.storeName}, ${submission.storeCity || ''}` : 'N/A',
        'Score': submission.score + '%',
        'Correct Answers': correctCount,
        'Wrong Answers': wrongCount,
        'Questions Answered': submission.responses.length,
        'Total Questions': submission.totalQuestions,
        'Completion Time (min)': Math.round(submission.completionTime / 60),
        'Submitted At': new Date(submission.submittedAt).toLocaleString(),
        'Status': submission.score >= 60 ? 'PASS' : 'FAIL',
        'Proctoring Flagged': submission.isProctoringFlagged ? 'YES' : 'NO',
        'Answer Details': answerDetails
      }
    })

    const ws = XLSX.utils.json_to_sheet(exportData)
    const wb = XLSX.utils.book_new()
    XLSX.utils.book_append_sheet(wb, ws, 'Test Results')

    // Auto-size columns
    const colWidths = Object.keys(exportData[0] || {}).map(key => ({
      wch: Math.max(key.length, 15)
    }))
    ws['!cols'] = colWidths

    XLSX.writeFile(wb, `SEC_Test_Results_${new Date().toISOString().split('T')[0]}.xlsx`)
  }

  const formatTime = (seconds: number): string => {
    const minutes = Math.floor(seconds / 60)
    const remainingSeconds = seconds % 60
    return `${minutes}m ${remainingSeconds}s`
  }

  const getScoreColor = (score: number): string => {
    if (score >= 80) return 'text-green-600 bg-green-50'
    if (score >= 60) return 'text-yellow-600 bg-yellow-50'
    return 'text-red-600 bg-red-50'
  }

  return (
    <div className="space-y-6">
      <div className="flex justify-between items-center">
        <div className="flex items-center gap-3">
          <button
            onClick={() => navigate('/admin/dashboard')}
            className="flex items-center gap-2 px-3 py-2 text-gray-600 hover:text-gray-800 hover:bg-gray-100 rounded-lg transition-colors"
          >
            <FaArrowLeft size={16} />
            Back
          </button>
          <h1 className="text-2xl font-bold text-gray-900">Test Results</h1>
        </div>
        <button
          onClick={exportToExcel}
          disabled={filteredSubmissions.length === 0}
          className="px-4 py-2 bg-green-600 text-white rounded-lg hover:bg-green-700 disabled:bg-gray-300 disabled:cursor-not-allowed transition-colors flex items-center"
        >
          📊 Export to Excel
        </button>
      </div>

      {/* Statistics Cards */}
      <div className="grid grid-cols-1 md:grid-cols-5 gap-4">
        <div className="bg-white rounded-lg shadow p-6">
          <div className="text-2xl font-bold text-blue-600">{stats.totalSubmissions}</div>
          <div className="text-sm text-gray-600">Total Submissions</div>
        </div>
        <div className="bg-white rounded-lg shadow p-6">
          <div className="text-2xl font-bold text-green-600">{stats.averageScore}%</div>
          <div className="text-sm text-gray-600">Average Score</div>
        </div>
        <div className="bg-white rounded-lg shadow p-6">
          <div className="text-2xl font-bold text-yellow-600">{stats.passRate}%</div>
          <div className="text-sm text-gray-600">Pass Rate (≥60%)</div>
        </div>
        <div className="bg-white rounded-lg shadow p-6">
          <div className="text-2xl font-bold text-purple-600">{formatTime(stats.averageTime)}</div>
          <div className="text-sm text-gray-600">Avg. Time</div>
        </div>
        <div 
          className="bg-white rounded-lg shadow p-6 cursor-pointer hover:bg-gray-50 transition-colors border-2 border-transparent hover:border-orange-400"
          onClick={() => navigate('/admin/question-analysis')}
        >
          <div className="text-2xl font-bold text-orange-600">📊</div>
          <div className="text-sm text-gray-600 font-medium">Question Analysis</div>
        </div>
      </div>

      {/* Filters and Controls */}
      <div className="bg-white rounded-lg shadow p-4">
        <div className="flex flex-wrap gap-4 items-center">
          <div className="flex items-center space-x-2">
            <label className="text-sm font-medium text-gray-700">Filter:</label>
            <select
              value={filterScore}
              onChange={(e) => setFilterScore(e.target.value as typeof filterScore)}
              className="border border-gray-300 rounded-md px-3 py-1 text-sm"
            >
              <option value="all">All Results</option>
              <option value="pass">Pass (≥60%)</option>
              <option value="fail">Fail (&lt;60%)</option>
            </select>
          </div>
          
          <div className="text-sm text-gray-600">
            Showing {filteredSubmissions.length} of {submissions.length} results
          </div>
        </div>
      </div>

      {/* Results Table */}
      <div className="bg-white rounded-lg shadow overflow-hidden">
        {filteredSubmissions.length === 0 ? (
          <div className="p-8 text-center text-gray-500">
            <div className="text-4xl mb-4">📊</div>
            <h3 className="text-lg font-medium mb-2">No test submissions yet</h3>
            <p>Test results will appear here once SECs complete their assessments.</p>
          </div>
        ) : (
          <div className="overflow-x-auto">
            <table className="w-full table-fixed">
              <thead className="bg-gray-50">
                <tr>
                  <th 
                    className="w-[8%] px-3 py-3 text-left text-xs font-medium text-gray-500 uppercase tracking-wider cursor-pointer hover:bg-gray-100"
                    onClick={() => handleSort('secId')}
                  >
                    SEC ID {sortBy === 'secId' && (sortOrder === 'desc' ? '↓' : '↑')}
                  </th>
                  <th className="w-[18%] px-3 py-3 text-left text-xs font-medium text-gray-500 uppercase tracking-wider">
                    Store
                  </th>
                  <th 
                    className="w-[10%] px-3 py-3 text-left text-xs font-medium text-gray-500 uppercase tracking-wider cursor-pointer hover:bg-gray-100"
                    onClick={() => handleSort('score')}
                  >
                    Score {sortBy === 'score' && (sortOrder === 'desc' ? '↓' : '↑')}
                  </th>
                  <th className="w-[10%] px-3 py-3 text-left text-xs font-medium text-gray-500 uppercase tracking-wider">
                    Questions
                  </th>
                  <th className="w-[9%] px-3 py-3 text-left text-xs font-medium text-gray-500 uppercase tracking-wider">
                    Time
                  </th>
                  <th 
                    className="w-[18%] px-3 py-3 text-left text-xs font-medium text-gray-500 uppercase tracking-wider cursor-pointer hover:bg-gray-100"
                    onClick={() => handleSort('submittedAt')}
                  >
                    Submitted {sortBy === 'submittedAt' && (sortOrder === 'desc' ? '↓' : '↑')}
                  </th>
                  <th className="w-[18%] px-3 py-3 text-left text-xs font-medium text-gray-500 uppercase tracking-wider">
                    Status
                  </th>
                  <th className="w-[9%] px-3 py-3 text-left text-xs font-medium text-gray-500 uppercase tracking-wider">
                    SS
                  </th>
                  <th className="w-[12%] px-3 py-3 text-left text-xs font-medium text-gray-500 uppercase tracking-wider">
                    Answers
                  </th>
                </tr>
              </thead>
              <tbody className="bg-white divide-y divide-gray-200">
                {filteredSubmissions.map((submission, i) => (
                  <tr key={submission.id || `${submission.secId}-${submission.submittedAt}-${i}`} className="hover:bg-gray-50">
                    <td className="px-3 py-3 text-sm font-medium text-gray-900 truncate">
                      {submission.secId}
                    </td>
                    <td className="px-3 py-3 text-sm text-gray-900">
                      {submission.storeName ? (
                        <div className="truncate">
                          <div className="font-medium truncate">{submission.storeName}</div>
                          <div className="text-gray-500 text-xs truncate">{submission.storeCity}</div>
                        </div>
                      ) : (
                        <span className="text-gray-400">N/A</span>
                      )}
                    </td>
                    <td className="px-3 py-3">
                      <span className={`px-2 py-1 rounded-full text-xs font-medium inline-block ${getScoreColor(submission.score)}`}>
                        {submission.score}%
                      </span>
                    </td>
                    <td className="px-3 py-3 text-sm text-gray-900">
                      {submission.responses.length}/{submission.totalQuestions}
                    </td>
                    <td className="px-3 py-3 text-sm text-gray-900">
                      {formatTime(submission.completionTime)}
                    </td>
                    <td className="px-3 py-3 text-xs text-gray-900">
                      {new Date(submission.submittedAt).toLocaleString('en-US', { 
                        month: '2-digit', 
                        day: '2-digit', 
                        year: 'numeric',
                        hour: '2-digit',
                        minute: '2-digit'
                      })}
                    </td>
                    <td className="px-3 py-3">
                      <div className="flex flex-col gap-1">
                        <span className={`px-2 py-1 text-xs font-medium rounded-full inline-block text-center ${
                          submission.score >= 60 
                            ? 'bg-green-100 text-green-800' 
                            : 'bg-red-100 text-red-800'
                        }`}>
                          {submission.score >= 60 ? 'PASS' : 'FAIL'}
                        </span>
                        {submission.isProctoringFlagged && (
                          <button
                            onClick={() => navigate(`/admin/proctoring?phone=${encodeURIComponent(submission.phone || submission.secId)}`)}
                            className="px-2 py-1 text-xs font-medium rounded-full bg-orange-100 text-orange-800 hover:bg-orange-200 cursor-pointer transition-colors"
                          >
                            ⚠️ FLAG
                          </button>
                        )}
                      </div>
                    </td>
                    <td className="px-3 py-3">
                      {submission.screenshotUrls && submission.screenshotUrls.length > 0 ? (
                        <div className="flex items-center gap-1">
                          <div className="flex -space-x-2">
                            {submission.screenshotUrls.slice(0, 3).map((url, idx) => (
                              <img
                                key={idx}
                                src={url}
                                alt={`Screenshot ${idx + 1}`}
                                className="w-8 h-8 rounded-full border-2 border-white object-cover cursor-pointer hover:scale-110 transition-transform"
                                onClick={() => navigate(`/admin/screenshots?sessionToken=${encodeURIComponent(submission.sessionToken)}&secId=${encodeURIComponent(submission.secId)}`)}
                                onError={(e) => {
                                  e.currentTarget.style.display = 'none'
                                }}
                              />
                            ))}
                          </div>
                          {submission.screenshotUrls.length > 3 && (
                            <span className="text-xs text-gray-500">+{submission.screenshotUrls.length - 3}</span>
                          )}
                        </div>
                      ) : (
                        <button
                          onClick={() => navigate(`/admin/screenshots?sessionToken=${encodeURIComponent(submission.sessionToken)}&secId=${encodeURIComponent(submission.secId)}`)}
                          className="text-xs bg-blue-600 text-white px-2 py-1 rounded hover:bg-blue-700 transition-colors w-full"
                        >
                          📸 View
                        </button>
                      )}
                    </td>
                    <td className="px-3 py-3">
                      <button
                        onClick={() => {
                          navigate('/admin/answer-details', { state: { submission } })
                        }}
                        className="text-xs bg-purple-600 text-white px-2 py-1 rounded hover:bg-purple-700 transition-colors w-full flex items-center justify-center gap-1"
                      >
                        <span>📋</span>
                        <span>View</span>
                      </button>
                    </td>
                  </tr>
                ))}
              </tbody>
            </table>
          </div>
        )}
      </div>
    </div>
  )
>>>>>>> 0b991041
}<|MERGE_RESOLUTION|>--- conflicted
+++ resolved
@@ -1,4 +1,3 @@
-<<<<<<< HEAD
 import { useState, useEffect } from 'react'
 import { useNavigate } from 'react-router-dom'
 import { getTestSubmissions, getTestStatistics, TestSubmission } from '@/lib/testData'
@@ -77,17 +76,33 @@
       return
     }
 
-    const exportData = filteredSubmissions.map(submission => ({
-      'SEC ID': submission.secId,
-      'Store': submission.storeName ? `${submission.storeName}, ${submission.storeCity || ''}` : 'N/A',
-      'Score': submission.score + '%',
-      'Questions Answered': submission.responses.length,
-      'Total Questions': submission.totalQuestions,
-      'Completion Time (min)': Math.round(submission.completionTime / 60),
-      'Submitted At': new Date(submission.submittedAt).toLocaleString(),
-      'Status': submission.score >= 60 ? 'PASS' : 'FAIL',
-      'Proctoring Flagged': submission.isProctoringFlagged ? 'YES' : 'NO'
-    }))
+    const exportData = filteredSubmissions.map(submission => {
+      // Check if responses have enriched data
+      const hasEnrichedData = submission.responses.some(r => r.isCorrect !== undefined)
+      
+      const correctCount = hasEnrichedData ? submission.responses.filter(r => r.isCorrect).length : 'N/A'
+      const wrongCount = hasEnrichedData ? submission.responses.filter(r => !r.isCorrect).length : 'N/A'
+      const answerDetails = hasEnrichedData 
+        ? submission.responses.map((r, idx) => 
+            `Q${idx + 1}: ${r.isCorrect ? 'CORRECT' : 'WRONG'} (Selected: ${r.selectedAnswer}, Correct: ${r.correctAnswer})`
+          ).join(' | ')
+        : 'Answer details not available'
+      
+      return {
+        'SEC ID': submission.secId,
+        'Store': submission.storeName ? `${submission.storeName}, ${submission.storeCity || ''}` : 'N/A',
+        'Score': submission.score + '%',
+        'Correct Answers': correctCount,
+        'Wrong Answers': wrongCount,
+        'Questions Answered': submission.responses.length,
+        'Total Questions': submission.totalQuestions,
+        'Completion Time (min)': Math.round(submission.completionTime / 60),
+        'Submitted At': new Date(submission.submittedAt).toLocaleString(),
+        'Status': submission.score >= 60 ? 'PASS' : 'FAIL',
+        'Proctoring Flagged': submission.isProctoringFlagged ? 'YES' : 'NO',
+        'Answer Details': answerDetails
+      }
+    })
 
     const ws = XLSX.utils.json_to_sheet(exportData)
     const wb = XLSX.utils.book_new()
@@ -137,7 +152,7 @@
       </div>
 
       {/* Statistics Cards */}
-      <div className="grid grid-cols-1 md:grid-cols-4 gap-4">
+      <div className="grid grid-cols-1 md:grid-cols-5 gap-4">
         <div className="bg-white rounded-lg shadow p-6">
           <div className="text-2xl font-bold text-blue-600">{stats.totalSubmissions}</div>
           <div className="text-sm text-gray-600">Total Submissions</div>
@@ -153,6 +168,13 @@
         <div className="bg-white rounded-lg shadow p-6">
           <div className="text-2xl font-bold text-purple-600">{formatTime(stats.averageTime)}</div>
           <div className="text-sm text-gray-600">Avg. Time</div>
+        </div>
+        <div 
+          className="bg-white rounded-lg shadow p-6 cursor-pointer hover:bg-gray-50 transition-colors border-2 border-transparent hover:border-orange-400"
+          onClick={() => navigate('/admin/question-analysis')}
+        >
+          <div className="text-2xl font-bold text-orange-600">📊</div>
+          <div className="text-sm text-gray-600 font-medium">Question Analysis</div>
         </div>
       </div>
 
@@ -223,6 +245,9 @@
                   </th>
                   <th className="w-[9%] px-3 py-3 text-left text-xs font-medium text-gray-500 uppercase tracking-wider">
                     SS
+                  </th>
+                  <th className="w-[12%] px-3 py-3 text-left text-xs font-medium text-gray-500 uppercase tracking-wider">
+                    Answers
                   </th>
                 </tr>
               </thead>
@@ -311,354 +336,6 @@
                         </button>
                       )}
                     </td>
-                  </tr>
-                ))}
-              </tbody>
-            </table>
-          </div>
-        )}
-      </div>
-    </div>
-  )
-=======
-import { useState, useEffect } from 'react'
-import { useNavigate } from 'react-router-dom'
-import { getTestSubmissions, getTestStatistics, TestSubmission } from '@/lib/testData'
-import * as XLSX from 'xlsx'
-import { FaArrowLeft } from 'react-icons/fa'
-
-export function AdminTestResults() {
-  const navigate = useNavigate()
-  const [submissions, setSubmissions] = useState<TestSubmission[]>([])
-  const [filteredSubmissions, setFilteredSubmissions] = useState<TestSubmission[]>([])
-  const [stats, setStats] = useState({
-    totalSubmissions: 0,
-    averageScore: 0,
-    passRate: 0,
-    averageTime: 0
-  })
-  const [sortBy, setSortBy] = useState<'score' | 'submittedAt' | 'secId'>('submittedAt')
-  const [sortOrder, setSortOrder] = useState<'asc' | 'desc'>('desc')
-  const [filterScore, setFilterScore] = useState<'all' | 'pass' | 'fail'>('all')
-
-  useEffect(() => {
-    const fetchData = async () => {
-      const data = await getTestSubmissions()
-      const statistics = await getTestStatistics()
-      setSubmissions(data)
-      setFilteredSubmissions(data)
-      setStats(statistics)
-    }
-    fetchData()
-  }, [])
-
-  useEffect(() => {
-    let filtered = [...submissions]
-
-    // Apply score filter
-    if (filterScore === 'pass') {
-      filtered = filtered.filter(sub => sub.score >= 60)
-    } else if (filterScore === 'fail') {
-      filtered = filtered.filter(sub => sub.score < 60)
-    }
-
-    // Apply sorting
-    filtered.sort((a, b) => {
-      let comparison = 0
-      
-      switch (sortBy) {
-        case 'score':
-          comparison = a.score - b.score
-          break
-        case 'submittedAt':
-          comparison = new Date(a.submittedAt).getTime() - new Date(b.submittedAt).getTime()
-          break
-        case 'secId':
-          comparison = a.secId.localeCompare(b.secId)
-          break
-      }
-      
-      return sortOrder === 'desc' ? -comparison : comparison
-    })
-
-    setFilteredSubmissions(filtered)
-  }, [submissions, sortBy, sortOrder, filterScore])
-
-  const handleSort = (column: typeof sortBy) => {
-    if (sortBy === column) {
-      setSortOrder(sortOrder === 'asc' ? 'desc' : 'asc')
-    } else {
-      setSortBy(column)
-      setSortOrder('desc')
-    }
-  }
-
-  const exportToExcel = () => {
-    if (filteredSubmissions.length === 0) {
-      alert('No data to export')
-      return
-    }
-
-    const exportData = filteredSubmissions.map(submission => {
-      // Check if responses have enriched data
-      const hasEnrichedData = submission.responses.some(r => r.isCorrect !== undefined)
-      
-      const correctCount = hasEnrichedData ? submission.responses.filter(r => r.isCorrect).length : 'N/A'
-      const wrongCount = hasEnrichedData ? submission.responses.filter(r => !r.isCorrect).length : 'N/A'
-      const answerDetails = hasEnrichedData 
-        ? submission.responses.map((r, idx) => 
-            `Q${idx + 1}: ${r.isCorrect ? 'CORRECT' : 'WRONG'} (Selected: ${r.selectedAnswer}, Correct: ${r.correctAnswer})`
-          ).join(' | ')
-        : 'Answer details not available'
-      
-      return {
-        'SEC ID': submission.secId,
-        'Store': submission.storeName ? `${submission.storeName}, ${submission.storeCity || ''}` : 'N/A',
-        'Score': submission.score + '%',
-        'Correct Answers': correctCount,
-        'Wrong Answers': wrongCount,
-        'Questions Answered': submission.responses.length,
-        'Total Questions': submission.totalQuestions,
-        'Completion Time (min)': Math.round(submission.completionTime / 60),
-        'Submitted At': new Date(submission.submittedAt).toLocaleString(),
-        'Status': submission.score >= 60 ? 'PASS' : 'FAIL',
-        'Proctoring Flagged': submission.isProctoringFlagged ? 'YES' : 'NO',
-        'Answer Details': answerDetails
-      }
-    })
-
-    const ws = XLSX.utils.json_to_sheet(exportData)
-    const wb = XLSX.utils.book_new()
-    XLSX.utils.book_append_sheet(wb, ws, 'Test Results')
-
-    // Auto-size columns
-    const colWidths = Object.keys(exportData[0] || {}).map(key => ({
-      wch: Math.max(key.length, 15)
-    }))
-    ws['!cols'] = colWidths
-
-    XLSX.writeFile(wb, `SEC_Test_Results_${new Date().toISOString().split('T')[0]}.xlsx`)
-  }
-
-  const formatTime = (seconds: number): string => {
-    const minutes = Math.floor(seconds / 60)
-    const remainingSeconds = seconds % 60
-    return `${minutes}m ${remainingSeconds}s`
-  }
-
-  const getScoreColor = (score: number): string => {
-    if (score >= 80) return 'text-green-600 bg-green-50'
-    if (score >= 60) return 'text-yellow-600 bg-yellow-50'
-    return 'text-red-600 bg-red-50'
-  }
-
-  return (
-    <div className="space-y-6">
-      <div className="flex justify-between items-center">
-        <div className="flex items-center gap-3">
-          <button
-            onClick={() => navigate('/admin/dashboard')}
-            className="flex items-center gap-2 px-3 py-2 text-gray-600 hover:text-gray-800 hover:bg-gray-100 rounded-lg transition-colors"
-          >
-            <FaArrowLeft size={16} />
-            Back
-          </button>
-          <h1 className="text-2xl font-bold text-gray-900">Test Results</h1>
-        </div>
-        <button
-          onClick={exportToExcel}
-          disabled={filteredSubmissions.length === 0}
-          className="px-4 py-2 bg-green-600 text-white rounded-lg hover:bg-green-700 disabled:bg-gray-300 disabled:cursor-not-allowed transition-colors flex items-center"
-        >
-          📊 Export to Excel
-        </button>
-      </div>
-
-      {/* Statistics Cards */}
-      <div className="grid grid-cols-1 md:grid-cols-5 gap-4">
-        <div className="bg-white rounded-lg shadow p-6">
-          <div className="text-2xl font-bold text-blue-600">{stats.totalSubmissions}</div>
-          <div className="text-sm text-gray-600">Total Submissions</div>
-        </div>
-        <div className="bg-white rounded-lg shadow p-6">
-          <div className="text-2xl font-bold text-green-600">{stats.averageScore}%</div>
-          <div className="text-sm text-gray-600">Average Score</div>
-        </div>
-        <div className="bg-white rounded-lg shadow p-6">
-          <div className="text-2xl font-bold text-yellow-600">{stats.passRate}%</div>
-          <div className="text-sm text-gray-600">Pass Rate (≥60%)</div>
-        </div>
-        <div className="bg-white rounded-lg shadow p-6">
-          <div className="text-2xl font-bold text-purple-600">{formatTime(stats.averageTime)}</div>
-          <div className="text-sm text-gray-600">Avg. Time</div>
-        </div>
-        <div 
-          className="bg-white rounded-lg shadow p-6 cursor-pointer hover:bg-gray-50 transition-colors border-2 border-transparent hover:border-orange-400"
-          onClick={() => navigate('/admin/question-analysis')}
-        >
-          <div className="text-2xl font-bold text-orange-600">📊</div>
-          <div className="text-sm text-gray-600 font-medium">Question Analysis</div>
-        </div>
-      </div>
-
-      {/* Filters and Controls */}
-      <div className="bg-white rounded-lg shadow p-4">
-        <div className="flex flex-wrap gap-4 items-center">
-          <div className="flex items-center space-x-2">
-            <label className="text-sm font-medium text-gray-700">Filter:</label>
-            <select
-              value={filterScore}
-              onChange={(e) => setFilterScore(e.target.value as typeof filterScore)}
-              className="border border-gray-300 rounded-md px-3 py-1 text-sm"
-            >
-              <option value="all">All Results</option>
-              <option value="pass">Pass (≥60%)</option>
-              <option value="fail">Fail (&lt;60%)</option>
-            </select>
-          </div>
-          
-          <div className="text-sm text-gray-600">
-            Showing {filteredSubmissions.length} of {submissions.length} results
-          </div>
-        </div>
-      </div>
-
-      {/* Results Table */}
-      <div className="bg-white rounded-lg shadow overflow-hidden">
-        {filteredSubmissions.length === 0 ? (
-          <div className="p-8 text-center text-gray-500">
-            <div className="text-4xl mb-4">📊</div>
-            <h3 className="text-lg font-medium mb-2">No test submissions yet</h3>
-            <p>Test results will appear here once SECs complete their assessments.</p>
-          </div>
-        ) : (
-          <div className="overflow-x-auto">
-            <table className="w-full table-fixed">
-              <thead className="bg-gray-50">
-                <tr>
-                  <th 
-                    className="w-[8%] px-3 py-3 text-left text-xs font-medium text-gray-500 uppercase tracking-wider cursor-pointer hover:bg-gray-100"
-                    onClick={() => handleSort('secId')}
-                  >
-                    SEC ID {sortBy === 'secId' && (sortOrder === 'desc' ? '↓' : '↑')}
-                  </th>
-                  <th className="w-[18%] px-3 py-3 text-left text-xs font-medium text-gray-500 uppercase tracking-wider">
-                    Store
-                  </th>
-                  <th 
-                    className="w-[10%] px-3 py-3 text-left text-xs font-medium text-gray-500 uppercase tracking-wider cursor-pointer hover:bg-gray-100"
-                    onClick={() => handleSort('score')}
-                  >
-                    Score {sortBy === 'score' && (sortOrder === 'desc' ? '↓' : '↑')}
-                  </th>
-                  <th className="w-[10%] px-3 py-3 text-left text-xs font-medium text-gray-500 uppercase tracking-wider">
-                    Questions
-                  </th>
-                  <th className="w-[9%] px-3 py-3 text-left text-xs font-medium text-gray-500 uppercase tracking-wider">
-                    Time
-                  </th>
-                  <th 
-                    className="w-[18%] px-3 py-3 text-left text-xs font-medium text-gray-500 uppercase tracking-wider cursor-pointer hover:bg-gray-100"
-                    onClick={() => handleSort('submittedAt')}
-                  >
-                    Submitted {sortBy === 'submittedAt' && (sortOrder === 'desc' ? '↓' : '↑')}
-                  </th>
-                  <th className="w-[18%] px-3 py-3 text-left text-xs font-medium text-gray-500 uppercase tracking-wider">
-                    Status
-                  </th>
-                  <th className="w-[9%] px-3 py-3 text-left text-xs font-medium text-gray-500 uppercase tracking-wider">
-                    SS
-                  </th>
-                  <th className="w-[12%] px-3 py-3 text-left text-xs font-medium text-gray-500 uppercase tracking-wider">
-                    Answers
-                  </th>
-                </tr>
-              </thead>
-              <tbody className="bg-white divide-y divide-gray-200">
-                {filteredSubmissions.map((submission, i) => (
-                  <tr key={submission.id || `${submission.secId}-${submission.submittedAt}-${i}`} className="hover:bg-gray-50">
-                    <td className="px-3 py-3 text-sm font-medium text-gray-900 truncate">
-                      {submission.secId}
-                    </td>
-                    <td className="px-3 py-3 text-sm text-gray-900">
-                      {submission.storeName ? (
-                        <div className="truncate">
-                          <div className="font-medium truncate">{submission.storeName}</div>
-                          <div className="text-gray-500 text-xs truncate">{submission.storeCity}</div>
-                        </div>
-                      ) : (
-                        <span className="text-gray-400">N/A</span>
-                      )}
-                    </td>
-                    <td className="px-3 py-3">
-                      <span className={`px-2 py-1 rounded-full text-xs font-medium inline-block ${getScoreColor(submission.score)}`}>
-                        {submission.score}%
-                      </span>
-                    </td>
-                    <td className="px-3 py-3 text-sm text-gray-900">
-                      {submission.responses.length}/{submission.totalQuestions}
-                    </td>
-                    <td className="px-3 py-3 text-sm text-gray-900">
-                      {formatTime(submission.completionTime)}
-                    </td>
-                    <td className="px-3 py-3 text-xs text-gray-900">
-                      {new Date(submission.submittedAt).toLocaleString('en-US', { 
-                        month: '2-digit', 
-                        day: '2-digit', 
-                        year: 'numeric',
-                        hour: '2-digit',
-                        minute: '2-digit'
-                      })}
-                    </td>
-                    <td className="px-3 py-3">
-                      <div className="flex flex-col gap-1">
-                        <span className={`px-2 py-1 text-xs font-medium rounded-full inline-block text-center ${
-                          submission.score >= 60 
-                            ? 'bg-green-100 text-green-800' 
-                            : 'bg-red-100 text-red-800'
-                        }`}>
-                          {submission.score >= 60 ? 'PASS' : 'FAIL'}
-                        </span>
-                        {submission.isProctoringFlagged && (
-                          <button
-                            onClick={() => navigate(`/admin/proctoring?phone=${encodeURIComponent(submission.phone || submission.secId)}`)}
-                            className="px-2 py-1 text-xs font-medium rounded-full bg-orange-100 text-orange-800 hover:bg-orange-200 cursor-pointer transition-colors"
-                          >
-                            ⚠️ FLAG
-                          </button>
-                        )}
-                      </div>
-                    </td>
-                    <td className="px-3 py-3">
-                      {submission.screenshotUrls && submission.screenshotUrls.length > 0 ? (
-                        <div className="flex items-center gap-1">
-                          <div className="flex -space-x-2">
-                            {submission.screenshotUrls.slice(0, 3).map((url, idx) => (
-                              <img
-                                key={idx}
-                                src={url}
-                                alt={`Screenshot ${idx + 1}`}
-                                className="w-8 h-8 rounded-full border-2 border-white object-cover cursor-pointer hover:scale-110 transition-transform"
-                                onClick={() => navigate(`/admin/screenshots?sessionToken=${encodeURIComponent(submission.sessionToken)}&secId=${encodeURIComponent(submission.secId)}`)}
-                                onError={(e) => {
-                                  e.currentTarget.style.display = 'none'
-                                }}
-                              />
-                            ))}
-                          </div>
-                          {submission.screenshotUrls.length > 3 && (
-                            <span className="text-xs text-gray-500">+{submission.screenshotUrls.length - 3}</span>
-                          )}
-                        </div>
-                      ) : (
-                        <button
-                          onClick={() => navigate(`/admin/screenshots?sessionToken=${encodeURIComponent(submission.sessionToken)}&secId=${encodeURIComponent(submission.secId)}`)}
-                          className="text-xs bg-blue-600 text-white px-2 py-1 rounded hover:bg-blue-700 transition-colors w-full"
-                        >
-                          📸 View
-                        </button>
-                      )}
-                    </td>
                     <td className="px-3 py-3">
                       <button
                         onClick={() => {
@@ -679,5 +356,4 @@
       </div>
     </div>
   )
->>>>>>> 0b991041
 }