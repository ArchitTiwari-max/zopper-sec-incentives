<<<<<<< HEAD
const COMMIFY_API_URL = 'https://commify.transify.tech/v1/comm';
const API_KEY = '4hp75ThOEyWdJAWQ4cNmD4GpSBHrBh';

/**
 * Send WhatsApp test link to a SEC
 * @param {string} phone - Phone number with country code (e.g., "919956644505")
 * @param {string} testLink - Full test URL
 * @param {string} secName - SEC name
 * @param {string} deadline - Deadline date (format: DD/MM/YYYY)
 */
async function sendTestLink(phone, testLink, secName, deadline) {
  try {
    const response = await fetch(COMMIFY_API_URL, {
      method: 'POST',
      headers: {
        'Authorization': `ApiKey ${API_KEY}`,
        'Content-Type': 'application/json'
      },
      body: JSON.stringify({
        name: 'zopper_oem_sec_test',
        payload: {
          '1': testLink,
          'phone': phone,
          'SEC_name': secName,
          'Deadline': deadline
        },
        type: 'whatsappTemplate'
      })
    });

    const result = await response.json();
    
    if (response.ok) {
      console.log(`✓ Message sent to ${secName} (${phone})`);
      return { success: true, data: result };
    } else {
      console.error(`✗ Failed to send to ${secName} (${phone}):`, result);
      return { success: false, error: result };
    }
  } catch (error) {
    console.error(`✗ Error sending to ${secName} (${phone}):`, error.message);
    return { success: false, error: error.message };
  }
}

/**
 * Send test links to multiple SECs
 * @param {Array} secs - Array of {phone, testLink, name, deadline}
 */
async function sendBulkTestLinks(secs) {
  console.log(`Sending test links to ${secs.length} SECs...\n`);
  
  const results = [];
  for (const sec of secs) {
    const result = await sendTestLink(
      sec.phone,
      sec.testLink,
      sec.name,
      sec.deadline
    );
    results.push({ ...sec, ...result });
    
    // Add small delay to avoid rate limiting
    await new Promise(resolve => setTimeout(resolve, 500));
  }
  
  const successful = results.filter(r => r.success).length;
  console.log(`\n${successful}/${secs.length} messages sent successfully`);
  
  return results;
}

// Example usage - run directly
const isMainModule = process.argv[1] && process.argv[1].endsWith('send-test-link.js');

if (isMainModule) {
  const phone = process.argv[2] || '918368017420';
  const testLink = process.argv[3] || `test?phone=${phone}`;
  const secName = process.argv[4] || 'Vishal';
  const deadline = process.argv[5] || '25/10/2025';
  
  sendTestLink(phone, testLink, secName, deadline);
}

export { sendTestLink, sendBulkTestLinks };
=======
const COMMIFY_API_URL = 'https://commify.transify.tech/v1/comm';
const API_KEY = '4hp75ThOEyWdJAWQ4cNmD4GpSBHrBh';

/**
 * Send WhatsApp test link to a SEC
 * @param {string} phone - Phone number with country code (e.g., "919956644505")
 * @param {string} testLink - Full test URL
 * @param {string} secName - SEC name
 * @param {string} deadline - Deadline date (format: DD/MM/YYYY)
 */
async function sendTestLink(phone, testLink, secName, deadline) {
  try {
    const response = await fetch(COMMIFY_API_URL, {
      method: 'POST',
      headers: {
        'Authorization': `ApiKey ${API_KEY}`,
        'Content-Type': 'application/json'
      },
      body: JSON.stringify({
        name: 'zopper_oem_sec_test',
        payload: {
          '1': testLink,
          'phone': phone,
          'SEC_name': secName,
          'Deadline': deadline
        },
        type: 'whatsappTemplate'
      })
    });

    const result = await response.json();
    
    if (response.ok) {
      console.log(`✓ Message sent to ${secName} (${phone})`);
      return { success: true, data: result };
    } else {
      console.error(`✗ Failed to send to ${secName} (${phone}):`, result);
      return { success: false, error: result };
    }
  } catch (error) {
    console.error(`✗ Error sending to ${secName} (${phone}):`, error.message);
    return { success: false, error: error.message };
  }
}

/**
 * Send test links to multiple SECs
 * @param {Array} secs - Array of {phone, testLink, name, deadline}
 */
async function sendBulkTestLinks(secs) {
  console.log(`Sending test links to ${secs.length} SECs...\n`);
  
  const results = [];
  for (const sec of secs) {
    const result = await sendTestLink(
      sec.phone,
      sec.testLink,
      sec.name,
      sec.deadline
    );
    results.push({ ...sec, ...result });
    
    // Add small delay to avoid rate limiting
    await new Promise(resolve => setTimeout(resolve, 500));
  }
  
  const successful = results.filter(r => r.success).length;
  console.log(`\n${successful}/${secs.length} messages sent successfully`);
  
  return results;
}

// Example usage - run directly
const isMainModule = process.argv[1] && process.argv[1].endsWith('send-test-link.js');

if (isMainModule) {
  const phone = process.argv[2] || '919955994340';
  const testLink = process.argv[3] || 'test?phone=9955994340';
  const secName = process.argv[4] || 'Vikash';
  const deadline = process.argv[5] || '02/11/2025';
  
  sendTestLink(phone, testLink, secName, deadline);
}

export { sendTestLink, sendBulkTestLinks };
>>>>>>> 0b991041
<|MERGE_RESOLUTION|>--- conflicted
+++ resolved
@@ -1,90 +1,3 @@
-<<<<<<< HEAD
-const COMMIFY_API_URL = 'https://commify.transify.tech/v1/comm';
-const API_KEY = '4hp75ThOEyWdJAWQ4cNmD4GpSBHrBh';
-
-/**
- * Send WhatsApp test link to a SEC
- * @param {string} phone - Phone number with country code (e.g., "919956644505")
- * @param {string} testLink - Full test URL
- * @param {string} secName - SEC name
- * @param {string} deadline - Deadline date (format: DD/MM/YYYY)
- */
-async function sendTestLink(phone, testLink, secName, deadline) {
-  try {
-    const response = await fetch(COMMIFY_API_URL, {
-      method: 'POST',
-      headers: {
-        'Authorization': `ApiKey ${API_KEY}`,
-        'Content-Type': 'application/json'
-      },
-      body: JSON.stringify({
-        name: 'zopper_oem_sec_test',
-        payload: {
-          '1': testLink,
-          'phone': phone,
-          'SEC_name': secName,
-          'Deadline': deadline
-        },
-        type: 'whatsappTemplate'
-      })
-    });
-
-    const result = await response.json();
-    
-    if (response.ok) {
-      console.log(`✓ Message sent to ${secName} (${phone})`);
-      return { success: true, data: result };
-    } else {
-      console.error(`✗ Failed to send to ${secName} (${phone}):`, result);
-      return { success: false, error: result };
-    }
-  } catch (error) {
-    console.error(`✗ Error sending to ${secName} (${phone}):`, error.message);
-    return { success: false, error: error.message };
-  }
-}
-
-/**
- * Send test links to multiple SECs
- * @param {Array} secs - Array of {phone, testLink, name, deadline}
- */
-async function sendBulkTestLinks(secs) {
-  console.log(`Sending test links to ${secs.length} SECs...\n`);
-  
-  const results = [];
-  for (const sec of secs) {
-    const result = await sendTestLink(
-      sec.phone,
-      sec.testLink,
-      sec.name,
-      sec.deadline
-    );
-    results.push({ ...sec, ...result });
-    
-    // Add small delay to avoid rate limiting
-    await new Promise(resolve => setTimeout(resolve, 500));
-  }
-  
-  const successful = results.filter(r => r.success).length;
-  console.log(`\n${successful}/${secs.length} messages sent successfully`);
-  
-  return results;
-}
-
-// Example usage - run directly
-const isMainModule = process.argv[1] && process.argv[1].endsWith('send-test-link.js');
-
-if (isMainModule) {
-  const phone = process.argv[2] || '918368017420';
-  const testLink = process.argv[3] || `test?phone=${phone}`;
-  const secName = process.argv[4] || 'Vishal';
-  const deadline = process.argv[5] || '25/10/2025';
-  
-  sendTestLink(phone, testLink, secName, deadline);
-}
-
-export { sendTestLink, sendBulkTestLinks };
-=======
 const COMMIFY_API_URL = 'https://commify.transify.tech/v1/comm';
 const API_KEY = '4hp75ThOEyWdJAWQ4cNmD4GpSBHrBh';
 
@@ -169,5 +82,4 @@
   sendTestLink(phone, testLink, secName, deadline);
 }
 
-export { sendTestLink, sendBulkTestLinks };
->>>>>>> 0b991041
+export { sendTestLink, sendBulkTestLinks };