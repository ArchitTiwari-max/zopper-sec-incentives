--- conflicted
+++ resolved
@@ -1,4 +1,3 @@
-<<<<<<< HEAD
 // This is your Prisma schema file,
 // learn more about it in the docs: https://pris.ly/d/prisma-schema
 
@@ -252,7 +251,8 @@
   @@index([secId])
   @@index([phone])
   @@index([submittedAt])
-  @@unique([secId, sessionToken], name: "secId_sessionToken")
+//  @@unique([secId, sessionToken], name: "secId_sessionToken") // Temporarily commented out due to duplicate data
+  @@index([secId, sessionToken]) // Added non-unique index instead
 }
 
 model Notification {
@@ -281,289 +281,3 @@
 
   @@index([category])
 }
-
-=======
-// This is your Prisma schema file,
-// learn more about it in the docs: https://pris.ly/d/prisma-schema
-
-// Looking for ways to speed up your queries, or scale easily with your serverless or edge functions?
-// Try Prisma Accelerate: https://pris.ly/cli/accelerate-init
-
-generator client {
-  provider = "prisma-client-js"
-}
-
-datasource db {
-  provider = "mongodb"
-  url      = env("DATABASE_URL")
-}
-
-enum PlanType {
-  Screen_Protect_1_Yr
-  ADLD_1_Yr
-  Combo_2Yrs
-  Extended_Warranty_1_Yr
-  Test_Plan
-}
-
-model Store {
-  id          String        @id @map("_id")
-  storeName   String
-  city        String
-  secUsers    SECUser[]     // One store can have multiple SECs (backward compatibility)
-  salesReports SalesReport[] // Store sales reports
-  helpRequests HelpRequest[] // Help requests from this store
-}
-
-model SamsungSKU {
-  id           String        @id @default(auto()) @map("_id") @db.ObjectId
-  Category     String
-  ModelName    String
-  plans        Plan[]
-  salesReports SalesReport[] // SKU sales reports
-}
-
-model Plan {
-  id           String        @id @default(auto()) @map("_id") @db.ObjectId
-  planType     PlanType
-  price        Int
-  samsungSKU   SamsungSKU?   @relation(fields: [samsungSKUId], references: [id])
-  samsungSKUId String?       @db.ObjectId
-  salesReports SalesReport[] // Plan sales reports
-}
-
-enum UserRole {
-  ASE1
-  ASE2
-  ABM
-  ZSE
-  ZSM
-}
-
-model User {
-  id           String        @id @default(auto()) @map("_id") @db.ObjectId
-  username     String        @unique
-  password     String        // bcrypt hashed
-  phone        String        @unique
-  name         String
-  role         UserRole
-  storeIds     String[]      // Array of store IDs for roles that need multiple stores
-  isActive     Boolean       @default(true)
-  lastLoginAt  DateTime?
-  createdAt    DateTime      @default(now())
-  updatedAt    DateTime      @updatedAt
-}
-
-// Keep SECUser for backward compatibility with existing SEC functionality
-model SECUser {
-  id           String        @id @default(auto()) @map("_id") @db.ObjectId
-  phone        String        @unique
-  secId        String?       // Optional - SEC provides their own ID (removed @unique)
-  name         String?
-  storeId      String?
-  store        Store?        @relation(fields: [storeId], references: [id])
-  isActive     Boolean       @default(true)
-  lastLoginAt  DateTime?
-  salesReports SalesReport[] // SEC sales reports
-  deductions   IncentiveDeduction[] // Deductions applied to this SEC
-  createdAt    DateTime      @default(now())
-  updatedAt    DateTime      @updatedAt
-}
-
-model AdminUser {
-  id        String   @id @default(auto()) @map("_id") @db.ObjectId
-  username  String   @unique
-  password  String   // This will be bcrypt hashed
-  email     String?  @unique
-  name      String
-  isActive  Boolean  @default(true)
-  createdAt DateTime @default(now())
-  updatedAt DateTime @updatedAt
-}
-
-
-model OTPSession {
-  id        String   @id @default(auto()) @map("_id") @db.ObjectId
-  phone     String
-  otp       String
-  expiresAt DateTime
-  isUsed    Boolean  @default(false)
-  createdAt DateTime @default(now())
-}
-
-model SalesReport {
-  id            String     @id @default(auto()) @map("_id") @db.ObjectId
-  secUserId     String     @db.ObjectId
-  secUser       SECUser    @relation(fields: [secUserId], references: [id])
-  storeId       String
-  store         Store      @relation(fields: [storeId], references: [id])
-  samsungSKUId  String     @db.ObjectId
-  samsungSKU    SamsungSKU @relation(fields: [samsungSKUId], references: [id])
-  planId        String     @db.ObjectId
-  plan          Plan       @relation(fields: [planId], references: [id])
-  imei          String
-  planPrice     Int
-  incentiveEarned Int      // Calculated incentive amount
-  voucherCode   String?    // Optional voucher code for incentive redemption
-  isPaid        Boolean    @default(false)
-  paidAt        DateTime?
-  submittedAt   DateTime   @default(now())
-  createdAt     DateTime   @default(now())
-  updatedAt     DateTime   @updatedAt
-  deductions    IncentiveDeduction[] // Deductions related to this report
-
-  @@index([secUserId])
-  @@index([storeId])
-  @@index([submittedAt])
-  @@unique([imei])
-}
-
-model IncentiveDeduction {
-  id            String      @id @default(auto()) @map("_id") @db.ObjectId
-  secUserId     String      @db.ObjectId
-  secUser       SECUser     @relation(fields: [secUserId], references: [id])
-  salesReportId String      @db.ObjectId
-  salesReport   SalesReport @relation(fields: [salesReportId], references: [id])
-  imei          String      // The invalid IMEI
-  deductionAmount Int       // Amount deducted
-  reason        String      // "Invalid IMEI for gift voucher"
-  processedBy   String      // Admin who processed
-  processedAt   DateTime    @default(now())
-  notificationSent Boolean  @default(false)
-  createdAt     DateTime    @default(now())
-  updatedAt     DateTime    @updatedAt
-
-  @@index([secUserId])
-  @@index([imei])
-  @@index([processedAt])
-}
-
-enum ReferralStatus {
-  joined
-  report_submitted
-  voucher_initiated
-}
-
-enum ProctoringEventType {
-  tab_switch
-  window_blur
-  no_face
-  multi_face
-  loud_noise
-  mic_active
-  video_off
-  snapshot
-}
-
-model ProctoringEvent {
-  id            String               @id @default(auto()) @map("_id") @db.ObjectId
-  secId         String
-  phone         String?
-  sessionToken  String?
-  eventType     ProctoringEventType
-  details       String?
-  createdAt     DateTime             @default(now())
-
-  @@index([secId])
-  @@index([phone])
-  @@index([createdAt])
-}
-
-model Referral {
-  id             String          @id @default(auto()) @map("_id") @db.ObjectId
-  referrerPhone  String          // 10-digit string of referrer (SEC)
-  refereePhone   String          // 10-digit string of referee (SEC)
-  status         ReferralStatus  @default(joined)
-  referrerVoucher String?
-  refereeVoucher  String?
-  createdAt      DateTime        @default(now())
-  updatedAt      DateTime        @updatedAt
-
-  @@index([referrerPhone])
-  @@index([refereePhone])
-  @@unique([referrerPhone, refereePhone])
-}
-
-enum HelpRequestType {
-  voucher_issue
-  general_assistance
-}
-
-enum HelpRequestStatus {
-  pending
-  in_progress
-  resolved
-}
-
-model HelpRequest {
-  id          String             @id @default(auto()) @map("_id") @db.ObjectId
-  secUserId   String             @db.ObjectId
-  secPhone    String             // Store phone for quick reference
-  secName     String?            // Store SEC name for display
-  storeId     String?            // Optional: store ID selected by SEC
-  store       Store?             @relation(fields: [storeId], references: [id])
-  requestType HelpRequestType
-  description String
-  status      HelpRequestStatus  @default(pending)
-  adminNotes  String?            // Notes added by admin
-  resolvedBy  String?            // Admin who resolved the request
-  resolvedAt  DateTime?
-  createdAt   DateTime           @default(now())
-  updatedAt   DateTime           @updatedAt
-
-  @@index([secUserId])
-  @@index([status])
-  @@index([createdAt])
-}
-
-model TestSubmission {
-  id                   String   @id @default(auto()) @map("_id") @db.ObjectId
-  secId                String
-  phone                String?
-  sessionToken         String
-  responses            Json     // Array of {questionId, selectedAnswer, answeredAt}
-  score                Int
-  totalQuestions       Int
-  completionTime       Int      // in seconds
-  isProctoringFlagged  Boolean  @default(false)
-  screenshotUrls       String[] @default([])  // Array of Cloudinary URLs
-  storeId              String?
-  storeName            String?
-  storeCity            String?
-  submittedAt          DateTime @default(now())
-  createdAt            DateTime @default(now())
-
-  @@index([secId])
-  @@index([phone])
-  @@index([submittedAt])
-//  @@unique([secId, sessionToken], name: "secId_sessionToken") // Temporarily commented out due to duplicate data
-  @@index([secId, sessionToken]) // Added non-unique index instead
-}
-
-model Notification {
-  id         String   @id @default(auto()) @map("_id") @db.ObjectId
-  secUserId  String   @db.ObjectId
-  type       String   // e.g., "test_result", "incentive", "alert"
-  title      String
-  message    String
-  readAt     DateTime?
-  createdAt  DateTime @default(now())
-  updatedAt  DateTime @updatedAt
-
-  @@index([secUserId])
-  @@index([createdAt])
-}
-
-model QuestionBank {
-  id            String   @id @default(auto()) @map("_id") @db.ObjectId
-  questionId    Int      @unique // Sequential question ID
-  question      String   // Question text
-  options       String[] // Array of options (e.g., ["A) Option1", "B) Option2", ...])
-  correctAnswer String   // Correct answer letter (e.g., "A", "B", "C", "D")
-  category      String?  // Optional category (e.g., "Section A", "Section B")
-  createdAt     DateTime @default(now())
-  updatedAt     DateTime @updatedAt
-
-  @@index([category])
-}
->>>>>>> 0b991041
